--- conflicted
+++ resolved
@@ -2412,7 +2412,12 @@
         name = name.lower()
         if value and name[-6:] == '_proxy':
             proxies[name[:-6]] = value
-<<<<<<< HEAD
+    # CVE-2016-1000110 - If we are running as CGI script, forget HTTP_PROXY
+    # (non-all-lowercase) as it may be set from the web server by a "Proxy:"
+    # header from the client
+    # If "proxy" is lowercase, it will still be used thanks to the next block
+    if 'REQUEST_METHOD' in os.environ:
+        proxies.pop('http', None)
     for name, value in os.environ.items():
         if name[-6:] == '_proxy':
             name = name.lower()
@@ -2420,15 +2425,6 @@
                 proxies[name[:-6]] = value
             else:
                 proxies.pop(name[:-6], None)
-=======
-
-    # CVE-2016-1000110 - If we are running as CGI script, forget HTTP_PROXY
-    # (non-all-lowercase) as it may be set from the web server by a "Proxy:"
-    # header from the client
-    if 'REQUEST_METHOD' in os.environ:
-        proxies.pop('http', None)
-
->>>>>>> 436fe5a4
     return proxies
 
 def proxy_bypass_environment(host, proxies=None):
