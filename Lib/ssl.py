--- conflicted
+++ resolved
@@ -76,14 +76,10 @@
     SSL_ERROR_INVALID_ERROR_CODE,
     )
 from _ssl import HAS_SNI
-<<<<<<< HEAD
 from _ssl import (PROTOCOL_SSLv3, PROTOCOL_SSLv23,
                   PROTOCOL_TLSv1)
-=======
-from _ssl import PROTOCOL_SSLv3, PROTOCOL_SSLv23, PROTOCOL_TLSv1
 from _ssl import _OPENSSL_API_VERSION
 
->>>>>>> b9ac25d1
 _PROTOCOL_NAMES = {
     PROTOCOL_TLSv1: "TLSv1",
     PROTOCOL_SSLv23: "SSLv23",
