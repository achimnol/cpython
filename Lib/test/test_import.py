# We import importlib *ASAP* in order to test #15386
import importlib
<<<<<<< HEAD
import importlib.util
=======
from importlib._bootstrap import _get_sourcefile
>>>>>>> a53cca3f
import builtins
from test.test_importlib.import_ import util as importlib_util
import marshal
import os
import platform
import py_compile
import random
import stat
import sys
import unittest
import unittest.mock as mock
import textwrap
import errno
import shutil
import contextlib

import test.support
from test.support import (
    EnvironmentVarGuard, TESTFN, check_warnings, forget, is_jython,
    make_legacy_pyc, rmtree, run_unittest, swap_attr, swap_item, temp_umask,
    unlink, unload, create_empty_file, cpython_only)
from test import script_helper


skip_if_dont_write_bytecode = unittest.skipIf(
        sys.dont_write_bytecode,
        "test meaningful only when writing bytecode")

def remove_files(name):
    for f in (name + ".py",
              name + ".pyc",
              name + ".pyo",
              name + ".pyw",
              name + "$py.class"):
        unlink(f)
    rmtree('__pycache__')


@contextlib.contextmanager
def _ready_to_import(name=None, source=""):
    # sets up a temporary directory and removes it
    # creates the module file
    # temporarily clears the module from sys.modules (if any)
    # reverts or removes the module when cleaning up
    name = name or "spam"
    with script_helper.temp_dir() as tempdir:
        path = script_helper.make_script(tempdir, name, source)
        old_module = sys.modules.pop(name, None)
        try:
            sys.path.insert(0, tempdir)
            yield name, path
            sys.path.remove(tempdir)
        finally:
            if old_module is not None:
                sys.modules[name] = old_module
            elif name in sys.modules:
                del sys.modules[name]


class ImportTests(unittest.TestCase):

    def setUp(self):
        remove_files(TESTFN)
        importlib.invalidate_caches()

    def tearDown(self):
        unload(TESTFN)

    def test_case_sensitivity(self):
        # Brief digression to test that import is case-sensitive:  if we got
        # this far, we know for sure that "random" exists.
        with self.assertRaises(ImportError):
            import RAnDoM

    def test_double_const(self):
        # Another brief digression to test the accuracy of manifest float
        # constants.
        from test import double_const  # don't blink -- that *was* the test

    def test_import(self):
        def test_with_extension(ext):
            # The extension is normally ".py", perhaps ".pyw".
            source = TESTFN + ext
            pyo = TESTFN + ".pyo"
            if is_jython:
                pyc = TESTFN + "$py.class"
            else:
                pyc = TESTFN + ".pyc"

            with open(source, "w") as f:
                print("# This tests Python's ability to import a",
                      ext, "file.", file=f)
                a = random.randrange(1000)
                b = random.randrange(1000)
                print("a =", a, file=f)
                print("b =", b, file=f)

            if TESTFN in sys.modules:
                del sys.modules[TESTFN]
            importlib.invalidate_caches()
            try:
                try:
                    mod = __import__(TESTFN)
                except ImportError as err:
                    self.fail("import from %s failed: %s" % (ext, err))

                self.assertEqual(mod.a, a,
                    "module loaded (%s) but contents invalid" % mod)
                self.assertEqual(mod.b, b,
                    "module loaded (%s) but contents invalid" % mod)
            finally:
                forget(TESTFN)
                unlink(source)
                unlink(pyc)
                unlink(pyo)

        sys.path.insert(0, os.curdir)
        try:
            test_with_extension(".py")
            if sys.platform.startswith("win"):
                for ext in [".PY", ".Py", ".pY", ".pyw", ".PYW", ".pYw"]:
                    test_with_extension(ext)
        finally:
            del sys.path[0]

    def test_module_with_large_stack(self, module='longlist'):
        # Regression test for http://bugs.python.org/issue561858.
        filename = module + '.py'

        # Create a file with a list of 65000 elements.
        with open(filename, 'w') as f:
            f.write('d = [\n')
            for i in range(65000):
                f.write('"",\n')
            f.write(']')

        try:
            # Compile & remove .py file; we only need .pyc (or .pyo).
            # Bytecode must be relocated from the PEP 3147 bytecode-only location.
            py_compile.compile(filename)
        finally:
            unlink(filename)

        # Need to be able to load from current dir.
        sys.path.append('')
        importlib.invalidate_caches()

        try:
            make_legacy_pyc(filename)
            # This used to crash.
            exec('import ' + module)
        finally:
            # Cleanup.
            del sys.path[-1]
            unlink(filename + 'c')
            unlink(filename + 'o')

    def test_failing_import_sticks(self):
        source = TESTFN + ".py"
        with open(source, "w") as f:
            print("a = 1/0", file=f)

        # New in 2.4, we shouldn't be able to import that no matter how often
        # we try.
        sys.path.insert(0, os.curdir)
        importlib.invalidate_caches()
        if TESTFN in sys.modules:
            del sys.modules[TESTFN]
        try:
            for i in [1, 2, 3]:
                self.assertRaises(ZeroDivisionError, __import__, TESTFN)
                self.assertNotIn(TESTFN, sys.modules,
                                 "damaged module in sys.modules on %i try" % i)
        finally:
            del sys.path[0]
            remove_files(TESTFN)

    def test_import_name_binding(self):
        # import x.y.z binds x in the current namespace
        import test as x
        import test.support
        self.assertTrue(x is test, x.__name__)
        self.assertTrue(hasattr(test.support, "__file__"))

        # import x.y.z as w binds z as w
        import test.support as y
        self.assertTrue(y is test.support, y.__name__)

    def test_failing_reload(self):
        # A failing reload should leave the module object in sys.modules.
        source = TESTFN + os.extsep + "py"
        with open(source, "w") as f:
            f.write("a = 1\nb=2\n")

        sys.path.insert(0, os.curdir)
        try:
            mod = __import__(TESTFN)
            self.assertIn(TESTFN, sys.modules)
            self.assertEqual(mod.a, 1, "module has wrong attribute values")
            self.assertEqual(mod.b, 2, "module has wrong attribute values")

            # On WinXP, just replacing the .py file wasn't enough to
            # convince reload() to reparse it.  Maybe the timestamp didn't
            # move enough.  We force it to get reparsed by removing the
            # compiled file too.
            remove_files(TESTFN)

            # Now damage the module.
            with open(source, "w") as f:
                f.write("a = 10\nb=20//0\n")

            self.assertRaises(ZeroDivisionError, importlib.reload, mod)
            # But we still expect the module to be in sys.modules.
            mod = sys.modules.get(TESTFN)
            self.assertIsNot(mod, None, "expected module to be in sys.modules")

            # We should have replaced a w/ 10, but the old b value should
            # stick.
            self.assertEqual(mod.a, 10, "module has wrong attribute values")
            self.assertEqual(mod.b, 2, "module has wrong attribute values")

        finally:
            del sys.path[0]
            remove_files(TESTFN)
            unload(TESTFN)

    @skip_if_dont_write_bytecode
    def test_file_to_source(self):
        # check if __file__ points to the source file where available
        source = TESTFN + ".py"
        with open(source, "w") as f:
            f.write("test = None\n")

        sys.path.insert(0, os.curdir)
        try:
            mod = __import__(TESTFN)
            self.assertTrue(mod.__file__.endswith('.py'))
            os.remove(source)
            del sys.modules[TESTFN]
            make_legacy_pyc(source)
            importlib.invalidate_caches()
            mod = __import__(TESTFN)
            base, ext = os.path.splitext(mod.__file__)
            self.assertIn(ext, ('.pyc', '.pyo'))
        finally:
            del sys.path[0]
            remove_files(TESTFN)
            if TESTFN in sys.modules:
                del sys.modules[TESTFN]

    def test_import_name_binding(self):
        # import x.y.z binds x in the current namespace.
        import test as x
        import test.support
        self.assertIs(x, test, x.__name__)
        self.assertTrue(hasattr(test.support, "__file__"))

        # import x.y.z as w binds z as w.
        import test.support as y
        self.assertIs(y, test.support, y.__name__)

    def test_import_by_filename(self):
        path = os.path.abspath(TESTFN)
        encoding = sys.getfilesystemencoding()
        try:
            path.encode(encoding)
        except UnicodeEncodeError:
            self.skipTest('path is not encodable to {}'.format(encoding))
        with self.assertRaises(ImportError) as c:
            __import__(path)

    def test_import_in_del_does_not_crash(self):
        # Issue 4236
        testfn = script_helper.make_script('', TESTFN, textwrap.dedent("""\
            import sys
            class C:
               def __del__(self):
                  import importlib
            sys.argv.insert(0, C())
            """))
        script_helper.assert_python_ok(testfn)

    def test_timestamp_overflow(self):
        # A modification timestamp larger than 2**32 should not be a problem
        # when importing a module (issue #11235).
        sys.path.insert(0, os.curdir)
        try:
            source = TESTFN + ".py"
            compiled = importlib.util.cache_from_source(source)
            with open(source, 'w') as f:
                pass
            try:
                os.utime(source, (2 ** 33 - 5, 2 ** 33 - 5))
            except OverflowError:
                self.skipTest("cannot set modification time to large integer")
            except OSError as e:
                if e.errno != getattr(errno, 'EOVERFLOW', None):
                    raise
                self.skipTest("cannot set modification time to large integer ({})".format(e))
            __import__(TESTFN)
            # The pyc file was created.
            os.stat(compiled)
        finally:
            del sys.path[0]
            remove_files(TESTFN)

    def test_bogus_fromlist(self):
        try:
            __import__('http', fromlist=['blah'])
        except ImportError:
            self.fail("fromlist must allow bogus names")

    @cpython_only
    def test_delete_builtins_import(self):
        args = ["-c", "del __builtins__.__import__; import os"]
        popen = script_helper.spawn_python(*args)
        stdout, stderr = popen.communicate()
        self.assertIn(b"ImportError", stdout)


@skip_if_dont_write_bytecode
class FilePermissionTests(unittest.TestCase):
    # tests for file mode on cached .pyc/.pyo files

    @unittest.skipUnless(os.name == 'posix',
                         "test meaningful only on posix systems")
    def test_creation_mode(self):
        mask = 0o022
        with temp_umask(mask), _ready_to_import() as (name, path):
            cached_path = importlib.util.cache_from_source(path)
            module = __import__(name)
            if not os.path.exists(cached_path):
                self.fail("__import__ did not result in creation of "
                          "either a .pyc or .pyo file")
            stat_info = os.stat(cached_path)

        # Check that the umask is respected, and the executable bits
        # aren't set.
        self.assertEqual(oct(stat.S_IMODE(stat_info.st_mode)),
                         oct(0o666 & ~mask))

    @unittest.skipUnless(os.name == 'posix',
                         "test meaningful only on posix systems")
    def test_cached_mode_issue_2051(self):
        # permissions of .pyc should match those of .py, regardless of mask
        mode = 0o600
        with temp_umask(0o022), _ready_to_import() as (name, path):
            cached_path = importlib.util.cache_from_source(path)
            os.chmod(path, mode)
            __import__(name)
            if not os.path.exists(cached_path):
                self.fail("__import__ did not result in creation of "
                          "either a .pyc or .pyo file")
            stat_info = os.stat(cached_path)

        self.assertEqual(oct(stat.S_IMODE(stat_info.st_mode)), oct(mode))

    @unittest.skipUnless(os.name == 'posix',
                         "test meaningful only on posix systems")
    def test_cached_readonly(self):
        mode = 0o400
        with temp_umask(0o022), _ready_to_import() as (name, path):
            cached_path = importlib.util.cache_from_source(path)
            os.chmod(path, mode)
            __import__(name)
            if not os.path.exists(cached_path):
                self.fail("__import__ did not result in creation of "
                          "either a .pyc or .pyo file")
            stat_info = os.stat(cached_path)

        expected = mode | 0o200 # Account for fix for issue #6074
        self.assertEqual(oct(stat.S_IMODE(stat_info.st_mode)), oct(expected))

    def test_pyc_always_writable(self):
        # Initially read-only .pyc files on Windows used to cause problems
        # with later updates, see issue #6074 for details
        with _ready_to_import() as (name, path):
            # Write a Python file, make it read-only and import it
            with open(path, 'w') as f:
                f.write("x = 'original'\n")
            # Tweak the mtime of the source to ensure pyc gets updated later
            s = os.stat(path)
            os.utime(path, (s.st_atime, s.st_mtime-100000000))
            os.chmod(path, 0o400)
            m = __import__(name)
            self.assertEqual(m.x, 'original')
            # Change the file and then reimport it
            os.chmod(path, 0o600)
            with open(path, 'w') as f:
                f.write("x = 'rewritten'\n")
            unload(name)
            importlib.invalidate_caches()
            m = __import__(name)
            self.assertEqual(m.x, 'rewritten')
            # Now delete the source file and check the pyc was rewritten
            unlink(path)
            unload(name)
            importlib.invalidate_caches()
            if __debug__:
                bytecode_only = path + "c"
            else:
                bytecode_only = path + "o"
            os.rename(importlib.util.cache_from_source(path), bytecode_only)
            m = __import__(name)
            self.assertEqual(m.x, 'rewritten')


class PycRewritingTests(unittest.TestCase):
    # Test that the `co_filename` attribute on code objects always points
    # to the right file, even when various things happen (e.g. both the .py
    # and the .pyc file are renamed).

    module_name = "unlikely_module_name"
    module_source = """
import sys
code_filename = sys._getframe().f_code.co_filename
module_filename = __file__
constant = 1
def func():
    pass
func_filename = func.__code__.co_filename
"""
    dir_name = os.path.abspath(TESTFN)
    file_name = os.path.join(dir_name, module_name) + os.extsep + "py"
    compiled_name = importlib.util.cache_from_source(file_name)

    def setUp(self):
        self.sys_path = sys.path[:]
        self.orig_module = sys.modules.pop(self.module_name, None)
        os.mkdir(self.dir_name)
        with open(self.file_name, "w") as f:
            f.write(self.module_source)
        sys.path.insert(0, self.dir_name)
        importlib.invalidate_caches()

    def tearDown(self):
        sys.path[:] = self.sys_path
        if self.orig_module is not None:
            sys.modules[self.module_name] = self.orig_module
        else:
            unload(self.module_name)
        unlink(self.file_name)
        unlink(self.compiled_name)
        rmtree(self.dir_name)

    def import_module(self):
        ns = globals()
        __import__(self.module_name, ns, ns)
        return sys.modules[self.module_name]

    def test_basics(self):
        mod = self.import_module()
        self.assertEqual(mod.module_filename, self.file_name)
        self.assertEqual(mod.code_filename, self.file_name)
        self.assertEqual(mod.func_filename, self.file_name)
        del sys.modules[self.module_name]
        mod = self.import_module()
        self.assertEqual(mod.module_filename, self.file_name)
        self.assertEqual(mod.code_filename, self.file_name)
        self.assertEqual(mod.func_filename, self.file_name)

    def test_incorrect_code_name(self):
        py_compile.compile(self.file_name, dfile="another_module.py")
        mod = self.import_module()
        self.assertEqual(mod.module_filename, self.file_name)
        self.assertEqual(mod.code_filename, self.file_name)
        self.assertEqual(mod.func_filename, self.file_name)

    def test_module_without_source(self):
        target = "another_module.py"
        py_compile.compile(self.file_name, dfile=target)
        os.remove(self.file_name)
        pyc_file = make_legacy_pyc(self.file_name)
        importlib.invalidate_caches()
        mod = self.import_module()
        self.assertEqual(mod.module_filename, pyc_file)
        self.assertEqual(mod.code_filename, target)
        self.assertEqual(mod.func_filename, target)

    def test_foreign_code(self):
        py_compile.compile(self.file_name)
        with open(self.compiled_name, "rb") as f:
            header = f.read(12)
            code = marshal.load(f)
        constants = list(code.co_consts)
        foreign_code = importlib.import_module.__code__
        pos = constants.index(1)
        constants[pos] = foreign_code
        code = type(code)(code.co_argcount, code.co_kwonlyargcount,
                          code.co_nlocals, code.co_stacksize,
                          code.co_flags, code.co_code, tuple(constants),
                          code.co_names, code.co_varnames, code.co_filename,
                          code.co_name, code.co_firstlineno, code.co_lnotab,
                          code.co_freevars, code.co_cellvars)
        with open(self.compiled_name, "wb") as f:
            f.write(header)
            marshal.dump(code, f)
        mod = self.import_module()
        self.assertEqual(mod.constant.co_filename, foreign_code.co_filename)


class PathsTests(unittest.TestCase):
    SAMPLES = ('test', 'test\u00e4\u00f6\u00fc\u00df', 'test\u00e9\u00e8',
               'test\u00b0\u00b3\u00b2')
    path = TESTFN

    def setUp(self):
        os.mkdir(self.path)
        self.syspath = sys.path[:]

    def tearDown(self):
        rmtree(self.path)
        sys.path[:] = self.syspath

    # Regression test for http://bugs.python.org/issue1293.
    def test_trailing_slash(self):
        with open(os.path.join(self.path, 'test_trailing_slash.py'), 'w') as f:
            f.write("testdata = 'test_trailing_slash'")
        sys.path.append(self.path+'/')
        mod = __import__("test_trailing_slash")
        self.assertEqual(mod.testdata, 'test_trailing_slash')
        unload("test_trailing_slash")

    # Regression test for http://bugs.python.org/issue3677.
    @unittest.skipUnless(sys.platform == 'win32', 'Windows-specific')
    def test_UNC_path(self):
        with open(os.path.join(self.path, 'test_unc_path.py'), 'w') as f:
            f.write("testdata = 'test_unc_path'")
        importlib.invalidate_caches()
        # Create the UNC path, like \\myhost\c$\foo\bar.
        path = os.path.abspath(self.path)
        import socket
        hn = socket.gethostname()
        drive = path[0]
        unc = "\\\\%s\\%s$"%(hn, drive)
        unc += path[2:]
        try:
            os.listdir(unc)
        except OSError as e:
            if e.errno in (errno.EPERM, errno.EACCES):
                # See issue #15338
                self.skipTest("cannot access administrative share %r" % (unc,))
            raise
        sys.path.insert(0, unc)
        try:
            mod = __import__("test_unc_path")
        except ImportError as e:
            self.fail("could not import 'test_unc_path' from %r: %r"
                      % (unc, e))
        self.assertEqual(mod.testdata, 'test_unc_path')
        self.assertTrue(mod.__file__.startswith(unc), mod.__file__)
        unload("test_unc_path")


class RelativeImportTests(unittest.TestCase):

    def tearDown(self):
        unload("test.relimport")
    setUp = tearDown

    def test_relimport_star(self):
        # This will import * from .test_import.
        from . import relimport
        self.assertTrue(hasattr(relimport, "RelativeImportTests"))

    def test_issue3221(self):
        # Note for mergers: the 'absolute' tests from the 2.x branch
        # are missing in Py3k because implicit relative imports are
        # a thing of the past
        #
        # Regression test for http://bugs.python.org/issue3221.
        def check_relative():
            exec("from . import relimport", ns)

        # Check relative import OK with __package__ and __name__ correct
        ns = dict(__package__='test', __name__='test.notarealmodule')
        check_relative()

        # Check relative import OK with only __name__ wrong
        ns = dict(__package__='test', __name__='notarealpkg.notarealmodule')
        check_relative()

        # Check relative import fails with only __package__ wrong
        ns = dict(__package__='foo', __name__='test.notarealmodule')
        self.assertRaises(SystemError, check_relative)

        # Check relative import fails with __package__ and __name__ wrong
        ns = dict(__package__='foo', __name__='notarealpkg.notarealmodule')
        self.assertRaises(SystemError, check_relative)

        # Check relative import fails with package set to a non-string
        ns = dict(__package__=object())
        self.assertRaises(TypeError, check_relative)

    def test_absolute_import_without_future(self):
        # If explicit relative import syntax is used, then do not try
        # to perform an absolute import in the face of failure.
        # Issue #7902.
        with self.assertRaises(ImportError):
            from .os import sep
            self.fail("explicit relative import triggered an "
                      "implicit absolute import")


class OverridingImportBuiltinTests(unittest.TestCase):
    def test_override_builtin(self):
        # Test that overriding builtins.__import__ can bypass sys.modules.
        import os

        def foo():
            import os
            return os
        self.assertEqual(foo(), os)  # Quick sanity check.

        with swap_attr(builtins, "__import__", lambda *x: 5):
            self.assertEqual(foo(), 5)

        # Test what happens when we shadow __import__ in globals(); this
        # currently does not impact the import process, but if this changes,
        # other code will need to change, so keep this test as a tripwire.
        with swap_item(globals(), "__import__", lambda *x: 5):
            self.assertEqual(foo(), os)


class PycacheTests(unittest.TestCase):
    # Test the various PEP 3147 related behaviors.

    tag = sys.implementation.cache_tag

    def _clean(self):
        forget(TESTFN)
        rmtree('__pycache__')
        unlink(self.source)

    def setUp(self):
        self.source = TESTFN + '.py'
        self._clean()
        with open(self.source, 'w') as fp:
            print('# This is a test file written by test_import.py', file=fp)
        sys.path.insert(0, os.curdir)
        importlib.invalidate_caches()

    def tearDown(self):
        assert sys.path[0] == os.curdir, 'Unexpected sys.path[0]'
        del sys.path[0]
        self._clean()

    @skip_if_dont_write_bytecode
    def test_import_pyc_path(self):
        self.assertFalse(os.path.exists('__pycache__'))
        __import__(TESTFN)
        self.assertTrue(os.path.exists('__pycache__'))
        self.assertTrue(os.path.exists(os.path.join(
            '__pycache__', '{}.{}.py{}'.format(
            TESTFN, self.tag, 'c' if __debug__ else 'o'))))

    @unittest.skipUnless(os.name == 'posix',
                         "test meaningful only on posix systems")
    @unittest.skipIf(hasattr(os, 'geteuid') and os.geteuid() == 0,
            "due to varying filesystem permission semantics (issue #11956)")
    @skip_if_dont_write_bytecode
    def test_unwritable_directory(self):
        # When the umask causes the new __pycache__ directory to be
        # unwritable, the import still succeeds but no .pyc file is written.
        with temp_umask(0o222):
            __import__(TESTFN)
        self.assertTrue(os.path.exists('__pycache__'))
        self.assertFalse(os.path.exists(os.path.join(
            '__pycache__', '{}.{}.pyc'.format(TESTFN, self.tag))))

    @skip_if_dont_write_bytecode
    def test_missing_source(self):
        # With PEP 3147 cache layout, removing the source but leaving the pyc
        # file does not satisfy the import.
        __import__(TESTFN)
        pyc_file = importlib.util.cache_from_source(self.source)
        self.assertTrue(os.path.exists(pyc_file))
        os.remove(self.source)
        forget(TESTFN)
        self.assertRaises(ImportError, __import__, TESTFN)

    @skip_if_dont_write_bytecode
    def test_missing_source_legacy(self):
        # Like test_missing_source() except that for backward compatibility,
        # when the pyc file lives where the py file would have been (and named
        # without the tag), it is importable.  The __file__ of the imported
        # module is the pyc location.
        __import__(TESTFN)
        # pyc_file gets removed in _clean() via tearDown().
        pyc_file = make_legacy_pyc(self.source)
        os.remove(self.source)
        unload(TESTFN)
        importlib.invalidate_caches()
        m = __import__(TESTFN)
        self.assertEqual(m.__file__,
                         os.path.join(os.curdir, os.path.relpath(pyc_file)))

    def test___cached__(self):
        # Modules now also have an __cached__ that points to the pyc file.
        m = __import__(TESTFN)
        pyc_file = importlib.util.cache_from_source(TESTFN + '.py')
        self.assertEqual(m.__cached__, os.path.join(os.curdir, pyc_file))

    @skip_if_dont_write_bytecode
    def test___cached___legacy_pyc(self):
        # Like test___cached__() except that for backward compatibility,
        # when the pyc file lives where the py file would have been (and named
        # without the tag), it is importable.  The __cached__ of the imported
        # module is the pyc location.
        __import__(TESTFN)
        # pyc_file gets removed in _clean() via tearDown().
        pyc_file = make_legacy_pyc(self.source)
        os.remove(self.source)
        unload(TESTFN)
        importlib.invalidate_caches()
        m = __import__(TESTFN)
        self.assertEqual(m.__cached__,
                         os.path.join(os.curdir, os.path.relpath(pyc_file)))

    @skip_if_dont_write_bytecode
    def test_package___cached__(self):
        # Like test___cached__ but for packages.
        def cleanup():
            rmtree('pep3147')
            unload('pep3147.foo')
            unload('pep3147')
        os.mkdir('pep3147')
        self.addCleanup(cleanup)
        # Touch the __init__.py
        with open(os.path.join('pep3147', '__init__.py'), 'w'):
            pass
        with open(os.path.join('pep3147', 'foo.py'), 'w'):
            pass
        importlib.invalidate_caches()
        m = __import__('pep3147.foo')
        init_pyc = importlib.util.cache_from_source(
            os.path.join('pep3147', '__init__.py'))
        self.assertEqual(m.__cached__, os.path.join(os.curdir, init_pyc))
        foo_pyc = importlib.util.cache_from_source(os.path.join('pep3147', 'foo.py'))
        self.assertEqual(sys.modules['pep3147.foo'].__cached__,
                         os.path.join(os.curdir, foo_pyc))

    def test_package___cached___from_pyc(self):
        # Like test___cached__ but ensuring __cached__ when imported from a
        # PEP 3147 pyc file.
        def cleanup():
            rmtree('pep3147')
            unload('pep3147.foo')
            unload('pep3147')
        os.mkdir('pep3147')
        self.addCleanup(cleanup)
        # Touch the __init__.py
        with open(os.path.join('pep3147', '__init__.py'), 'w'):
            pass
        with open(os.path.join('pep3147', 'foo.py'), 'w'):
            pass
        importlib.invalidate_caches()
        m = __import__('pep3147.foo')
        unload('pep3147.foo')
        unload('pep3147')
        importlib.invalidate_caches()
        m = __import__('pep3147.foo')
        init_pyc = importlib.util.cache_from_source(
            os.path.join('pep3147', '__init__.py'))
        self.assertEqual(m.__cached__, os.path.join(os.curdir, init_pyc))
        foo_pyc = importlib.util.cache_from_source(os.path.join('pep3147', 'foo.py'))
        self.assertEqual(sys.modules['pep3147.foo'].__cached__,
                         os.path.join(os.curdir, foo_pyc))

    def test_recompute_pyc_same_second(self):
        # Even when the source file doesn't change timestamp, a change in
        # source size is enough to trigger recomputation of the pyc file.
        __import__(TESTFN)
        unload(TESTFN)
        with open(self.source, 'a') as fp:
            print("x = 5", file=fp)
        m = __import__(TESTFN)
        self.assertEqual(m.x, 5)


class TestSymbolicallyLinkedPackage(unittest.TestCase):
    package_name = 'sample'
    tagged = package_name + '-tagged'

    def setUp(self):
        test.support.rmtree(self.tagged)
        test.support.rmtree(self.package_name)
        self.orig_sys_path = sys.path[:]

        # create a sample package; imagine you have a package with a tag and
        #  you want to symbolically link it from its untagged name.
        os.mkdir(self.tagged)
        self.addCleanup(test.support.rmtree, self.tagged)
        init_file = os.path.join(self.tagged, '__init__.py')
        test.support.create_empty_file(init_file)
        assert os.path.exists(init_file)

        # now create a symlink to the tagged package
        # sample -> sample-tagged
        os.symlink(self.tagged, self.package_name, target_is_directory=True)
        self.addCleanup(test.support.unlink, self.package_name)
        importlib.invalidate_caches()

        self.assertEqual(os.path.isdir(self.package_name), True)

        assert os.path.isfile(os.path.join(self.package_name, '__init__.py'))

    def tearDown(self):
        sys.path[:] = self.orig_sys_path

    # regression test for issue6727
    @unittest.skipUnless(
        not hasattr(sys, 'getwindowsversion')
        or sys.getwindowsversion() >= (6, 0),
        "Windows Vista or later required")
    @test.support.skip_unless_symlink
    def test_symlinked_dir_importable(self):
        # make sure sample can only be imported from the current directory.
        sys.path[:] = ['.']
        assert os.path.exists(self.package_name)
        assert os.path.exists(os.path.join(self.package_name, '__init__.py'))

        # Try to import the package
        importlib.import_module(self.package_name)


@cpython_only
class ImportlibBootstrapTests(unittest.TestCase):
    # These tests check that importlib is bootstrapped.

    def test_frozen_importlib(self):
        mod = sys.modules['_frozen_importlib']
        self.assertTrue(mod)

    def test_frozen_importlib_is_bootstrap(self):
        from importlib import _bootstrap
        mod = sys.modules['_frozen_importlib']
        self.assertIs(mod, _bootstrap)
        self.assertEqual(mod.__name__, 'importlib._bootstrap')
        self.assertEqual(mod.__package__, 'importlib')
        self.assertTrue(mod.__file__.endswith('_bootstrap.py'), mod.__file__)

    def test_there_can_be_only_one(self):
        # Issue #15386 revealed a tricky loophole in the bootstrapping
        # This test is technically redundant, since the bug caused importing
        # this test module to crash completely, but it helps prove the point
        from importlib import machinery
        mod = sys.modules['_frozen_importlib']
        self.assertIs(machinery.FileFinder, mod.FileFinder)


@cpython_only
class GetSourcefileTests(unittest.TestCase):

    """Test importlib._bootstrap._get_sourcefile() as used by the C API.

    Because of the peculiarities of the need of this function, the tests are
    knowingly whitebox tests.

    """

    def test_get_sourcefile(self):
        # Given a valid bytecode path, return the path to the corresponding
        # source file if it exists.
        with mock.patch('importlib._bootstrap._path_isfile') as _path_isfile:
            _path_isfile.return_value = True;
            path = TESTFN + '.pyc'
            expect = TESTFN + '.py'
            self.assertEqual(_get_sourcefile(path), expect)

    def test_get_sourcefile_no_source(self):
        # Given a valid bytecode path without a corresponding source path,
        # return the original bytecode path.
        with mock.patch('importlib._bootstrap._path_isfile') as _path_isfile:
            _path_isfile.return_value = False;
            path = TESTFN + '.pyc'
            self.assertEqual(_get_sourcefile(path), path)

    def test_get_sourcefile_bad_ext(self):
        # Given a path with an invalid bytecode extension, return the
        # bytecode path passed as the argument.
        path = TESTFN + '.bad_ext'
        self.assertEqual(_get_sourcefile(path), path)


class ImportTracebackTests(unittest.TestCase):

    def setUp(self):
        os.mkdir(TESTFN)
        self.old_path = sys.path[:]
        sys.path.insert(0, TESTFN)

    def tearDown(self):
        sys.path[:] = self.old_path
        rmtree(TESTFN)

    def create_module(self, mod, contents, ext=".py"):
        fname = os.path.join(TESTFN, mod + ext)
        with open(fname, "w") as f:
            f.write(contents)
        self.addCleanup(unload, mod)
        importlib.invalidate_caches()
        return fname

    def assert_traceback(self, tb, files):
        deduped_files = []
        while tb:
            code = tb.tb_frame.f_code
            fn = code.co_filename
            if not deduped_files or fn != deduped_files[-1]:
                deduped_files.append(fn)
            tb = tb.tb_next
        self.assertEqual(len(deduped_files), len(files), deduped_files)
        for fn, pat in zip(deduped_files, files):
            self.assertIn(pat, fn)

    def test_nonexistent_module(self):
        try:
            # assertRaises() clears __traceback__
            import nonexistent_xyzzy
        except ImportError as e:
            tb = e.__traceback__
        else:
            self.fail("ImportError should have been raised")
        self.assert_traceback(tb, [__file__])

    def test_nonexistent_module_nested(self):
        self.create_module("foo", "import nonexistent_xyzzy")
        try:
            import foo
        except ImportError as e:
            tb = e.__traceback__
        else:
            self.fail("ImportError should have been raised")
        self.assert_traceback(tb, [__file__, 'foo.py'])

    def test_exec_failure(self):
        self.create_module("foo", "1/0")
        try:
            import foo
        except ZeroDivisionError as e:
            tb = e.__traceback__
        else:
            self.fail("ZeroDivisionError should have been raised")
        self.assert_traceback(tb, [__file__, 'foo.py'])

    def test_exec_failure_nested(self):
        self.create_module("foo", "import bar")
        self.create_module("bar", "1/0")
        try:
            import foo
        except ZeroDivisionError as e:
            tb = e.__traceback__
        else:
            self.fail("ZeroDivisionError should have been raised")
        self.assert_traceback(tb, [__file__, 'foo.py', 'bar.py'])

    # A few more examples from issue #15425
    def test_syntax_error(self):
        self.create_module("foo", "invalid syntax is invalid")
        try:
            import foo
        except SyntaxError as e:
            tb = e.__traceback__
        else:
            self.fail("SyntaxError should have been raised")
        self.assert_traceback(tb, [__file__])

    def _setup_broken_package(self, parent, child):
        pkg_name = "_parent_foo"
        self.addCleanup(unload, pkg_name)
        pkg_path = os.path.join(TESTFN, pkg_name)
        os.mkdir(pkg_path)
        # Touch the __init__.py
        init_path = os.path.join(pkg_path, '__init__.py')
        with open(init_path, 'w') as f:
            f.write(parent)
        bar_path = os.path.join(pkg_path, 'bar.py')
        with open(bar_path, 'w') as f:
            f.write(child)
        importlib.invalidate_caches()
        return init_path, bar_path

    def test_broken_submodule(self):
        init_path, bar_path = self._setup_broken_package("", "1/0")
        try:
            import _parent_foo.bar
        except ZeroDivisionError as e:
            tb = e.__traceback__
        else:
            self.fail("ZeroDivisionError should have been raised")
        self.assert_traceback(tb, [__file__, bar_path])

    def test_broken_from(self):
        init_path, bar_path = self._setup_broken_package("", "1/0")
        try:
            from _parent_foo import bar
        except ZeroDivisionError as e:
            tb = e.__traceback__
        else:
            self.fail("ImportError should have been raised")
        self.assert_traceback(tb, [__file__, bar_path])

    def test_broken_parent(self):
        init_path, bar_path = self._setup_broken_package("1/0", "")
        try:
            import _parent_foo.bar
        except ZeroDivisionError as e:
            tb = e.__traceback__
        else:
            self.fail("ZeroDivisionError should have been raised")
        self.assert_traceback(tb, [__file__, init_path])

    def test_broken_parent_from(self):
        init_path, bar_path = self._setup_broken_package("1/0", "")
        try:
            from _parent_foo import bar
        except ZeroDivisionError as e:
            tb = e.__traceback__
        else:
            self.fail("ZeroDivisionError should have been raised")
        self.assert_traceback(tb, [__file__, init_path])

    @cpython_only
    def test_import_bug(self):
        # We simulate a bug in importlib and check that it's not stripped
        # away from the traceback.
        self.create_module("foo", "")
        importlib = sys.modules['_frozen_importlib']
        old_load_module = importlib.SourceLoader.load_module
        try:
            def load_module(*args):
                1/0
            importlib.SourceLoader.load_module = load_module
            try:
                import foo
            except ZeroDivisionError as e:
                tb = e.__traceback__
            else:
                self.fail("ZeroDivisionError should have been raised")
            self.assert_traceback(tb, [__file__, '<frozen importlib', __file__])
        finally:
            importlib.SourceLoader.load_module = old_load_module


<<<<<<< HEAD
=======
def test_main(verbose=None):
    run_unittest(ImportTests, PycacheTests, FilePermissionTests,
                 PycRewritingTests, PathsTests, RelativeImportTests,
                 OverridingImportBuiltinTests,
                 ImportlibBootstrapTests, GetSourcefileTests,
                 TestSymbolicallyLinkedPackage,
                 ImportTracebackTests)


>>>>>>> a53cca3f
if __name__ == '__main__':
    # Test needs to be a package, so we can do relative imports.
    unittest.main()<|MERGE_RESOLUTION|>--- conflicted
+++ resolved
@@ -1,10 +1,7 @@
 # We import importlib *ASAP* in order to test #15386
 import importlib
-<<<<<<< HEAD
 import importlib.util
-=======
 from importlib._bootstrap import _get_sourcefile
->>>>>>> a53cca3f
 import builtins
 from test.test_importlib.import_ import util as importlib_util
 import marshal
@@ -1050,18 +1047,6 @@
             importlib.SourceLoader.load_module = old_load_module
 
 
-<<<<<<< HEAD
-=======
-def test_main(verbose=None):
-    run_unittest(ImportTests, PycacheTests, FilePermissionTests,
-                 PycRewritingTests, PathsTests, RelativeImportTests,
-                 OverridingImportBuiltinTests,
-                 ImportlibBootstrapTests, GetSourcefileTests,
-                 TestSymbolicallyLinkedPackage,
-                 ImportTracebackTests)
-
-
->>>>>>> a53cca3f
 if __name__ == '__main__':
     # Test needs to be a package, so we can do relative imports.
     unittest.main()