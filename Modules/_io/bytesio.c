#include "Python.h"
#include "structmember.h"       /* for offsetof() */
#include "_iomodule.h"

typedef struct {
    PyObject_HEAD
    char *buf;
    Py_ssize_t pos;
    Py_ssize_t string_size;
    size_t buf_size;
    PyObject *dict;
    PyObject *weakreflist;
    Py_ssize_t exports;
    /** If `initvalue' != NULL, `buf' is a read-only pointer into the PyBytes
     * referenced by `initvalue'. It must be copied prior to mutation, and
     * released during finalization */
    PyObject *initvalue;
} bytesio;

typedef struct {
    PyObject_HEAD
    bytesio *source;
} bytesiobuf;


#define CHECK_CLOSED(self, ret)                             \
    if ((self)->buf == NULL) {                              \
        PyErr_SetString(PyExc_ValueError,                   \
                        "I/O operation on closed file.");   \
        return ret;                                         \
    }

#define CHECK_EXPORTS(self) \
    if ((self)->exports > 0) { \
        PyErr_SetString(PyExc_BufferError, \
                        "Existing exports of data: object cannot be re-sized"); \
        return NULL; \
    }

/* Ensure we have a buffer suitable for writing, in the case that an initvalue
 * object was provided, and we're currently borrowing its buffer. `size'
 * indicates the new buffer size allocated as part of unsharing, to avoid a
 * redundant reallocation caused by any subsequent mutation. `truncate'
 * indicates whether truncation should occur if `size` < self->string_size.
 *
 * Do nothing if the buffer wasn't shared. Returns 0 on success, or sets an
 * exception and returns -1 on failure. Existing state is preserved on failure.
 */
static int
unshare(bytesio *self, size_t preferred_size, int truncate)
{
    if (self->initvalue) {
        Py_ssize_t copy_size;
        char *new_buf;

        if((! truncate) && preferred_size < (size_t)self->string_size) {
            preferred_size = self->string_size;
        }

        /* PyMem_Malloc() returns NULL if preferred_size is bigger
           than PY_SSIZE_T_MAX */
        new_buf = (char *)PyMem_Malloc(preferred_size);
        if (new_buf == NULL) {
            PyErr_NoMemory();
            return -1;
        }

        copy_size = self->string_size;
        if ((size_t)copy_size > preferred_size) {
            copy_size = preferred_size;
        }

        memcpy(new_buf, self->buf, copy_size);
        Py_CLEAR(self->initvalue);
        self->buf = new_buf;
        self->buf_size = preferred_size;
        self->string_size = (Py_ssize_t) copy_size;
    }
    return 0;
}

/* Internal routine to get a line from the buffer of a BytesIO
   object. Returns the length between the current position to the
   next newline character. */
static Py_ssize_t
scan_eol(bytesio *self, Py_ssize_t len)
{
    const char *start, *n;
    Py_ssize_t maxlen;

    assert(self->buf != NULL);

    /* Move to the end of the line, up to the end of the string, s. */
    start = self->buf + self->pos;
    maxlen = self->string_size - self->pos;
    if (len < 0 || len > maxlen)
        len = maxlen;

    if (len) {
        n = memchr(start, '\n', len);
        if (n)
            /* Get the length from the current position to the end of
               the line. */
            len = n - start + 1;
    }
    assert(len >= 0);
    assert(self->pos < PY_SSIZE_T_MAX - len);

    return len;
}

/* Internal routine for changing the size of the buffer of BytesIO objects.
   The caller should ensure that the 'size' argument is non-negative.  Returns
   0 on success, -1 otherwise. */
static int
resize_buffer(bytesio *self, size_t size)
{
    /* Here, unsigned types are used to avoid dealing with signed integer
       overflow, which is undefined in C. */
    size_t alloc = self->buf_size;
    char *new_buf = NULL;

    assert(self->buf != NULL);

    /* For simplicity, stay in the range of the signed type. Anyway, Python
       doesn't allow strings to be longer than this. */
    if (size > PY_SSIZE_T_MAX)
        goto overflow;

    if (size < alloc / 2) {
        /* Major downsize; resize down to exact size. */
        alloc = size + 1;
    }
    else if (size < alloc) {
        /* Within allocated size; quick exit */
        return 0;
    }
    else if (size <= alloc * 1.125) {
        /* Moderate upsize; overallocate similar to list_resize() */
        alloc = size + (size >> 3) + (size < 9 ? 3 : 6);
    }
    else {
        /* Major upsize; resize up to exact size */
        alloc = size + 1;
    }

    if (alloc > ((size_t)-1) / sizeof(char))
        goto overflow;
    new_buf = (char *)PyMem_Realloc(self->buf, alloc * sizeof(char));
    if (new_buf == NULL) {
        PyErr_NoMemory();
        return -1;
    }
    self->buf_size = alloc;
    self->buf = new_buf;

    return 0;

  overflow:
    PyErr_SetString(PyExc_OverflowError,
                    "new buffer size too large");
    return -1;
}

/* Internal routine for writing a string of bytes to the buffer of a BytesIO
   object. Returns the number of bytes written, or -1 on error. */
static Py_ssize_t
write_bytes(bytesio *self, const char *bytes, Py_ssize_t len)
{
    size_t desired;

    assert(self->buf != NULL);
    assert(self->pos >= 0);
    assert(len >= 0);

    desired = (size_t)self->pos + len;
    if (unshare(self, desired, 0) < 0) {
        return -1;
    }

    if (desired > self->buf_size) {
        if (resize_buffer(self, (size_t)self->pos + len) < 0)
            return -1;
    }

    if (self->pos > self->string_size) {
        /* In case of overseek, pad with null bytes the buffer region between
           the end of stream and the current position.

          0   lo      string_size                           hi
          |   |<---used--->|<----------available----------->|
          |   |            <--to pad-->|<---to write--->    |
          0   buf                   position
        */
        memset(self->buf + self->string_size, '\0',
               (self->pos - self->string_size) * sizeof(char));
    }

    /* Copy the data to the internal buffer, overwriting some of the existing
       data if self->pos < self->string_size. */
    memcpy(self->buf + self->pos, bytes, len);
    self->pos += len;

    /* Set the new length of the internal string if it has changed. */
    if (self->string_size < self->pos) {
        self->string_size = self->pos;
    }

    return len;
}

/* Release or free any existing buffer, and place the BytesIO in the closed
 * state. */
static void
reset(bytesio *self)
{
    if (self->initvalue) {
        Py_CLEAR(self->initvalue);
    } else if (self->buf) {
        PyMem_Free(self->buf);
    }
    self->buf = NULL;
    self->string_size = 0;
    self->pos = 0;
}

/* Reinitialize with a new heap-allocated buffer of size `size`. Returns 0 on
 * success, or sets an exception and returns -1 on failure. Existing state is
 * preserved on failure. */
static int
reinit_private(bytesio *self, Py_ssize_t size)
{
    char *tmp = (char *)PyMem_Malloc(size);
    if (tmp == NULL) {
        PyErr_NoMemory();
        return -1;
    }
    reset(self);
    self->buf = tmp;
    self->buf_size = size;
    return 0;
}

/* Internal version of BytesIO.__init__; resets the object to its initial
 * (closed) state before repopulating it, optionally by sharing a PyBytes
 * buffer provided by `initvalue'. Returns 0 on success, or sets an exception
 * and returns -1 on failure. */
static int
reinit(bytesio *self, PyObject *initvalue)
{
    CHECK_CLOSED(self, -1);

    if (initvalue == NULL || initvalue == Py_None) {
        if (reinit_private(self, 0) < 0) {
            return -1;
        }
    } else if (PyBytes_CheckExact(initvalue)) {
        reset(self);
        Py_INCREF(initvalue);
        self->initvalue = initvalue;
        self->buf = PyBytes_AS_STRING(initvalue);
        self->buf_size = PyBytes_GET_SIZE(initvalue);
        self->string_size = PyBytes_GET_SIZE(initvalue);
    } else {
        Py_buffer buf;
        if (PyObject_GetBuffer(initvalue, &buf, PyBUF_CONTIG_RO) < 0) {
            return -1;
        }
        if (reinit_private(self, buf.len) < 0) {
            PyBuffer_Release(&buf);
            return -1;
        }
        memcpy(self->buf, buf.buf, buf.len);
        self->string_size = buf.len;
        PyBuffer_Release(&buf);
    }
    return 0;
}

static PyObject *
bytesio_get_closed(bytesio *self)
{
    if (self->buf == NULL) {
        Py_RETURN_TRUE;
    }
    else {
        Py_RETURN_FALSE;
    }
}

PyDoc_STRVAR(readable_doc,
"readable() -> bool. Returns True if the IO object can be read.");

PyDoc_STRVAR(writable_doc,
"writable() -> bool. Returns True if the IO object can be written.");

PyDoc_STRVAR(seekable_doc,
"seekable() -> bool. Returns True if the IO object can be seeked.");

/* Generic getter for the writable, readable and seekable properties */
static PyObject *
return_not_closed(bytesio *self)
{
    CHECK_CLOSED(self, NULL);
    Py_RETURN_TRUE;
}

PyDoc_STRVAR(flush_doc,
"flush() -> None.  Does nothing.");

static PyObject *
bytesio_flush(bytesio *self)
{
    CHECK_CLOSED(self, NULL);
    Py_RETURN_NONE;
}

PyDoc_STRVAR(getbuffer_doc,
"getbuffer() -> bytes.\n"
"\n"
"Get a read-write view over the contents of the BytesIO object.");

static PyObject *
bytesio_getbuffer(bytesio *self)
{
    PyTypeObject *type = &_PyBytesIOBuffer_Type;
    bytesiobuf *buf;
    PyObject *view;

    CHECK_CLOSED(self, NULL);

    buf = (bytesiobuf *) type->tp_alloc(type, 0);
    if (buf == NULL)
        return NULL;
    Py_INCREF(self);
    buf->source = self;
    view = PyMemoryView_FromObject((PyObject *) buf);
    Py_DECREF(buf);
    return view;
}

PyDoc_STRVAR(getval_doc,
"getvalue() -> bytes.\n"
"\n"
"Retrieve the entire contents of the BytesIO object.");

static PyObject *
bytesio_getvalue(bytesio *self)
{
    CHECK_CLOSED(self, NULL);
    return PyBytes_FromStringAndSize(self->buf, self->string_size);
}

PyDoc_STRVAR(isatty_doc,
"isatty() -> False.\n"
"\n"
"Always returns False since BytesIO objects are not connected\n"
"to a tty-like device.");

static PyObject *
bytesio_isatty(bytesio *self)
{
    CHECK_CLOSED(self, NULL);
    Py_RETURN_FALSE;
}

PyDoc_STRVAR(tell_doc,
"tell() -> current file position, an integer\n");

static PyObject *
bytesio_tell(bytesio *self)
{
    CHECK_CLOSED(self, NULL);
    return PyLong_FromSsize_t(self->pos);
}

PyDoc_STRVAR(read_doc,
"read([size]) -> read at most size bytes, returned as a string.\n"
"\n"
"If the size argument is negative, read until EOF is reached.\n"
"Return an empty string at EOF.");

static PyObject *
bytesio_read(bytesio *self, PyObject *args)
{
    Py_ssize_t size, n;
    char *output;
    PyObject *arg = Py_None;

    CHECK_CLOSED(self, NULL);

    if (!PyArg_ParseTuple(args, "|O:read", &arg))
        return NULL;

    if (PyLong_Check(arg)) {
        size = PyLong_AsSsize_t(arg);
        if (size == -1 && PyErr_Occurred())
            return NULL;
    }
    else if (arg == Py_None) {
        /* Read until EOF is reached, by default. */
        size = -1;
    }
    else {
        PyErr_Format(PyExc_TypeError, "integer argument expected, got '%s'",
                     Py_TYPE(arg)->tp_name);
        return NULL;
    }

    /* adjust invalid sizes */
    n = self->string_size - self->pos;
    if (size < 0 || size > n) {
        size = n;
        if (size < 0)
            size = 0;
    }

    assert(self->buf != NULL);
    output = self->buf + self->pos;
    self->pos += size;

    return PyBytes_FromStringAndSize(output, size);
}


PyDoc_STRVAR(read1_doc,
"read1(size) -> read at most size bytes, returned as a string.\n"
"\n"
"If the size argument is negative or omitted, read until EOF is reached.\n"
"Return an empty string at EOF.");

static PyObject *
bytesio_read1(bytesio *self, PyObject *n)
{
    PyObject *arg, *res;

    arg = PyTuple_Pack(1, n);
    if (arg == NULL)
        return NULL;
    res  = bytesio_read(self, arg);
    Py_DECREF(arg);
    return res;
}

PyDoc_STRVAR(readline_doc,
"readline([size]) -> next line from the file, as a string.\n"
"\n"
"Retain newline.  A non-negative size argument limits the maximum\n"
"number of bytes to return (an incomplete line may be returned then).\n"
"Return an empty string at EOF.\n");

static PyObject *
bytesio_readline(bytesio *self, PyObject *args)
{
    Py_ssize_t size, n;
    char *output;
    PyObject *arg = Py_None;

    CHECK_CLOSED(self, NULL);

    if (!PyArg_ParseTuple(args, "|O:readline", &arg))
        return NULL;

    if (PyLong_Check(arg)) {
        size = PyLong_AsSsize_t(arg);
        if (size == -1 && PyErr_Occurred())
            return NULL;
    }
    else if (arg == Py_None) {
        /* No size limit, by default. */
        size = -1;
    }
    else {
        PyErr_Format(PyExc_TypeError, "integer argument expected, got '%s'",
                     Py_TYPE(arg)->tp_name);
        return NULL;
    }

    n = scan_eol(self, size);

    output = self->buf + self->pos;
    self->pos += n;
    return PyBytes_FromStringAndSize(output, n);
}

PyDoc_STRVAR(readlines_doc,
"readlines([size]) -> list of strings, each a line from the file.\n"
"\n"
"Call readline() repeatedly and return a list of the lines so read.\n"
"The optional size argument, if given, is an approximate bound on the\n"
"total number of bytes in the lines returned.\n");

static PyObject *
bytesio_readlines(bytesio *self, PyObject *args)
{
    Py_ssize_t maxsize, size, n;
    PyObject *result, *line;
    char *output;
    PyObject *arg = Py_None;

    CHECK_CLOSED(self, NULL);

    if (!PyArg_ParseTuple(args, "|O:readlines", &arg))
        return NULL;

    if (PyLong_Check(arg)) {
        maxsize = PyLong_AsSsize_t(arg);
        if (maxsize == -1 && PyErr_Occurred())
            return NULL;
    }
    else if (arg == Py_None) {
        /* No size limit, by default. */
        maxsize = -1;
    }
    else {
        PyErr_Format(PyExc_TypeError, "integer argument expected, got '%s'",
                     Py_TYPE(arg)->tp_name);
        return NULL;
    }

    size = 0;
    result = PyList_New(0);
    if (!result)
        return NULL;

    output = self->buf + self->pos;
    while ((n = scan_eol(self, -1)) != 0) {
        self->pos += n;
        line = PyBytes_FromStringAndSize(output, n);
        if (!line)
            goto on_error;
        if (PyList_Append(result, line) == -1) {
            Py_DECREF(line);
            goto on_error;
        }
        Py_DECREF(line);
        size += n;
        if (maxsize > 0 && size >= maxsize)
            break;
        output += n;
    }
    return result;

  on_error:
    Py_DECREF(result);
    return NULL;
}

PyDoc_STRVAR(readinto_doc,
"readinto(bytearray) -> int.  Read up to len(b) bytes into b.\n"
"\n"
"Returns number of bytes read (0 for EOF), or None if the object\n"
"is set not to block as has no data to read.");

static PyObject *
bytesio_readinto(bytesio *self, PyObject *arg)
{
    Py_buffer buffer;
    Py_ssize_t len, n;

    CHECK_CLOSED(self, NULL);

    if (!PyArg_Parse(arg, "w*", &buffer))
        return NULL;

    /* adjust invalid sizes */
    len = buffer.len;
    n = self->string_size - self->pos;
    if (len > n) {
        len = n;
        if (len < 0)
            len = 0;
    }

    memcpy(buffer.buf, self->buf + self->pos, len);
    assert(self->pos + len < PY_SSIZE_T_MAX);
    assert(len >= 0);
    self->pos += len;
    PyBuffer_Release(&buffer);

    return PyLong_FromSsize_t(len);
}

PyDoc_STRVAR(truncate_doc,
"truncate([size]) -> int.  Truncate the file to at most size bytes.\n"
"\n"
"Size defaults to the current file position, as returned by tell().\n"
"The current file position is unchanged.  Returns the new size.\n");

static PyObject *
bytesio_truncate(bytesio *self, PyObject *args)
{
    Py_ssize_t size;
    PyObject *arg = Py_None;

    CHECK_CLOSED(self, NULL);
    CHECK_EXPORTS(self);

    if (!PyArg_ParseTuple(args, "|O:truncate", &arg))
        return NULL;

    if (PyLong_Check(arg)) {
        size = PyLong_AsSsize_t(arg);
        if (size == -1 && PyErr_Occurred())
            return NULL;
    }
    else if (arg == Py_None) {
        /* Truncate to current position if no argument is passed. */
        size = self->pos;
    }
    else {
        PyErr_Format(PyExc_TypeError, "integer argument expected, got '%s'",
                     Py_TYPE(arg)->tp_name);
        return NULL;
    }

    if (size < 0) {
        PyErr_Format(PyExc_ValueError,
                     "negative size value %zd", size);
        return NULL;
    }

    if (unshare(self, size, 1) < 0) {
        return NULL;
    }

    if (size < self->string_size) {
        self->string_size = size;
        if (resize_buffer(self, size) < 0)
            return NULL;
    }

    return PyLong_FromSsize_t(size);
}

static PyObject *
bytesio_iternext(bytesio *self)
{
    const char *next;
    Py_ssize_t n;

    CHECK_CLOSED(self, NULL);

    n = scan_eol(self, -1);

    if (n == 0)
        return NULL;

    next = self->buf + self->pos;
    self->pos += n;
    return PyBytes_FromStringAndSize(next, n);
}

PyDoc_STRVAR(seek_doc,
"seek(pos, whence=0) -> int.  Change stream position.\n"
"\n"
"Seek to byte offset pos relative to position indicated by whence:\n"
"     0  Start of stream (the default).  pos should be >= 0;\n"
"     1  Current position - pos may be negative;\n"
"     2  End of stream - pos usually negative.\n"
"Returns the new absolute position.");

static PyObject *
bytesio_seek(bytesio *self, PyObject *args)
{
    Py_ssize_t pos;
    int mode = 0;

    CHECK_CLOSED(self, NULL);

    if (!PyArg_ParseTuple(args, "n|i:seek", &pos, &mode))
        return NULL;

    if (pos < 0 && mode == 0) {
        PyErr_Format(PyExc_ValueError,
                     "negative seek value %zd", pos);
        return NULL;
    }

    /* mode 0: offset relative to beginning of the string.
       mode 1: offset relative to current position.
       mode 2: offset relative the end of the string. */
    if (mode == 1) {
        if (pos > PY_SSIZE_T_MAX - self->pos) {
            PyErr_SetString(PyExc_OverflowError,
                            "new position too large");
            return NULL;
        }
        pos += self->pos;
    }
    else if (mode == 2) {
        if (pos > PY_SSIZE_T_MAX - self->string_size) {
            PyErr_SetString(PyExc_OverflowError,
                            "new position too large");
            return NULL;
        }
        pos += self->string_size;
    }
    else if (mode != 0) {
        PyErr_Format(PyExc_ValueError,
                     "invalid whence (%i, should be 0, 1 or 2)", mode);
        return NULL;
    }

    if (pos < 0)
        pos = 0;
    self->pos = pos;

    return PyLong_FromSsize_t(self->pos);
}

PyDoc_STRVAR(write_doc,
"write(bytes) -> int.  Write bytes to file.\n"
"\n"
"Return the number of bytes written.");

static PyObject *
bytesio_write(bytesio *self, PyObject *obj)
{
    Py_ssize_t n = 0;
    Py_buffer buf;
    PyObject *result = NULL;

    CHECK_CLOSED(self, NULL);
    CHECK_EXPORTS(self);

    if (PyObject_GetBuffer(obj, &buf, PyBUF_CONTIG_RO) < 0)
        return NULL;

    if (buf.len != 0)
        n = write_bytes(self, buf.buf, buf.len);
    if (n >= 0)
        result = PyLong_FromSsize_t(n);

    PyBuffer_Release(&buf);
    return result;
}

PyDoc_STRVAR(writelines_doc,
"writelines(sequence_of_strings) -> None.  Write strings to the file.\n"
"\n"
"Note that newlines are not added.  The sequence can be any iterable\n"
"object producing strings. This is equivalent to calling write() for\n"
"each string.");

static PyObject *
bytesio_writelines(bytesio *self, PyObject *v)
{
    PyObject *it, *item;
    PyObject *ret;

    CHECK_CLOSED(self, NULL);

    it = PyObject_GetIter(v);
    if (it == NULL)
        return NULL;

    while ((item = PyIter_Next(it)) != NULL) {
        ret = bytesio_write(self, item);
        Py_DECREF(item);
        if (ret == NULL) {
            Py_DECREF(it);
            return NULL;
        }
        Py_DECREF(ret);
    }
    Py_DECREF(it);

    /* See if PyIter_Next failed */
    if (PyErr_Occurred())
        return NULL;

    Py_RETURN_NONE;
}

PyDoc_STRVAR(close_doc,
"close() -> None.  Disable all I/O operations.");

static PyObject *
bytesio_close(bytesio *self)
{
<<<<<<< HEAD
    reset(self);
=======
    CHECK_EXPORTS(self);
    if (self->buf != NULL) {
        PyMem_Free(self->buf);
        self->buf = NULL;
    }
>>>>>>> c057c385
    Py_RETURN_NONE;
}

/* Pickling support.

   Note that only pickle protocol 2 and onward are supported since we use
   extended __reduce__ API of PEP 307 to make BytesIO instances picklable.

   Providing support for protocol < 2 would require the __reduce_ex__ method
   which is notably long-winded when defined properly.

   For BytesIO, the implementation would similar to one coded for
   object.__reduce_ex__, but slightly less general. To be more specific, we
   could call bytesio_getstate directly and avoid checking for the presence of
   a fallback __reduce__ method. However, we would still need a __newobj__
   function to use the efficient instance representation of PEP 307.
 */

static PyObject *
bytesio_getstate(bytesio *self)
{
    PyObject *initvalue = bytesio_getvalue(self);
    PyObject *dict;
    PyObject *state;

    if (initvalue == NULL)
        return NULL;
    if (self->dict == NULL) {
        Py_INCREF(Py_None);
        dict = Py_None;
    }
    else {
        dict = PyDict_Copy(self->dict);
        if (dict == NULL) {
            Py_DECREF(initvalue);
            return NULL;
        }
    }

    state = Py_BuildValue("(OnN)", initvalue, self->pos, dict);
    Py_DECREF(initvalue);
    return state;
}

static PyObject *
bytesio_setstate(bytesio *self, PyObject *state)
{
    PyObject *position_obj;
    PyObject *dict;
    Py_ssize_t pos;

    CHECK_EXPORTS(self);
    assert(state != NULL);

    /* We allow the state tuple to be longer than 3, because we may need
       someday to extend the object's state without breaking
       backward-compatibility. */
    if (!PyTuple_Check(state) || Py_SIZE(state) < 3) {
        PyErr_Format(PyExc_TypeError,
                     "%.200s.__setstate__ argument should be 3-tuple, got %.200s",
                     Py_TYPE(self)->tp_name, Py_TYPE(state)->tp_name);
        return NULL;
    }

    /* Reset the object to its default state and set the value of the internal
     * buffer. If state[0] does not support the buffer protocol, reinit() will
     * raise the appropriate TypeError. */
    if (reinit(self, PyTuple_GET_ITEM(state, 0)) < 0) {
        return NULL;
    }

    /* Set carefully the position value. Alternatively, we could use the seek
       method instead of modifying self->pos directly to better protect the
       object internal state against errneous (or malicious) inputs. */
    position_obj = PyTuple_GET_ITEM(state, 1);
    if (!PyLong_Check(position_obj)) {
        PyErr_Format(PyExc_TypeError,
                     "second item of state must be an integer, not %.200s",
                     Py_TYPE(position_obj)->tp_name);
        return NULL;
    }
    pos = PyLong_AsSsize_t(position_obj);
    if (pos == -1 && PyErr_Occurred())
        return NULL;
    if (pos < 0) {
        PyErr_SetString(PyExc_ValueError,
                        "position value cannot be negative");
        return NULL;
    }
    self->pos = pos;

    /* Set the dictionary of the instance variables. */
    dict = PyTuple_GET_ITEM(state, 2);
    if (dict != Py_None) {
        if (!PyDict_Check(dict)) {
            PyErr_Format(PyExc_TypeError,
                         "third item of state should be a dict, got a %.200s",
                         Py_TYPE(dict)->tp_name);
            return NULL;
        }
        if (self->dict) {
            /* Alternatively, we could replace the internal dictionary
               completely. However, it seems more practical to just update it. */
            if (PyDict_Update(self->dict, dict) < 0)
                return NULL;
        }
        else {
            Py_INCREF(dict);
            self->dict = dict;
        }
    }

    Py_RETURN_NONE;
}

static void
bytesio_dealloc(bytesio *self)
{
    _PyObject_GC_UNTRACK(self);
    if (self->exports > 0) {
        PyErr_SetString(PyExc_SystemError,
                        "deallocated BytesIO object has exported buffers");
        PyErr_Print();
    }

    reset(self);

    Py_CLEAR(self->dict);
    if (self->weakreflist != NULL)
        PyObject_ClearWeakRefs((PyObject *) self);
    Py_TYPE(self)->tp_free(self);
}

static PyObject *
bytesio_new(PyTypeObject *type, PyObject *args, PyObject *kwds)
{
    bytesio *self;

    assert(type != NULL && type->tp_alloc != NULL);
    self = (bytesio *)type->tp_alloc(type, 0);
    if (self == NULL)
        return NULL;

    /* tp_alloc initializes all the fields to zero. So we don't have to
       initialize them here. */

    self->buf = (char *)PyMem_Malloc(0);
    if (self->buf == NULL) {
        Py_DECREF(self);
        return PyErr_NoMemory();
    }

    return (PyObject *)self;
}

static int
bytesio_init(bytesio *self, PyObject *args, PyObject *kwds)
{
    char *kwlist[] = {"initial_bytes", NULL};
    PyObject *initvalue = NULL;

    if (!PyArg_ParseTupleAndKeywords(args, kwds, "|O:BytesIO", kwlist,
                                     &initvalue))
        return -1;

    return reinit(self, initvalue);
}

static PyObject *
bytesio_sizeof(bytesio *self, void *unused)
{
    Py_ssize_t res;

    res = sizeof(bytesio);
    if (self->buf)
        res += self->buf_size;
    return PyLong_FromSsize_t(res);
}

static int
bytesio_traverse(bytesio *self, visitproc visit, void *arg)
{
    Py_VISIT(self->dict);
    return 0;
}

static int
bytesio_clear(bytesio *self)
{
    Py_CLEAR(self->dict);
    return 0;
}


static PyGetSetDef bytesio_getsetlist[] = {
    {"closed",  (getter)bytesio_get_closed, NULL,
     "True if the file is closed."},
    {NULL},            /* sentinel */
};

static struct PyMethodDef bytesio_methods[] = {
    {"readable",   (PyCFunction)return_not_closed,  METH_NOARGS, readable_doc},
    {"seekable",   (PyCFunction)return_not_closed,  METH_NOARGS, seekable_doc},
    {"writable",   (PyCFunction)return_not_closed,  METH_NOARGS, writable_doc},
    {"close",      (PyCFunction)bytesio_close,      METH_NOARGS, close_doc},
    {"flush",      (PyCFunction)bytesio_flush,      METH_NOARGS, flush_doc},
    {"isatty",     (PyCFunction)bytesio_isatty,     METH_NOARGS, isatty_doc},
    {"tell",       (PyCFunction)bytesio_tell,       METH_NOARGS, tell_doc},
    {"write",      (PyCFunction)bytesio_write,      METH_O, write_doc},
    {"writelines", (PyCFunction)bytesio_writelines, METH_O, writelines_doc},
    {"read1",      (PyCFunction)bytesio_read1,      METH_O, read1_doc},
    {"readinto",   (PyCFunction)bytesio_readinto,   METH_O, readinto_doc},
    {"readline",   (PyCFunction)bytesio_readline,   METH_VARARGS, readline_doc},
    {"readlines",  (PyCFunction)bytesio_readlines,  METH_VARARGS, readlines_doc},
    {"read",       (PyCFunction)bytesio_read,       METH_VARARGS, read_doc},
    {"getbuffer",  (PyCFunction)bytesio_getbuffer,  METH_NOARGS,  getbuffer_doc},
    {"getvalue",   (PyCFunction)bytesio_getvalue,   METH_NOARGS,  getval_doc},
    {"seek",       (PyCFunction)bytesio_seek,       METH_VARARGS, seek_doc},
    {"truncate",   (PyCFunction)bytesio_truncate,   METH_VARARGS, truncate_doc},
    {"__getstate__",  (PyCFunction)bytesio_getstate,  METH_NOARGS, NULL},
    {"__setstate__",  (PyCFunction)bytesio_setstate,  METH_O, NULL},
    {"__sizeof__", (PyCFunction)bytesio_sizeof,     METH_NOARGS, NULL},
    {NULL, NULL}        /* sentinel */
};

PyDoc_STRVAR(bytesio_doc,
"BytesIO([buffer]) -> object\n"
"\n"
"Create a buffered I/O implementation using an in-memory bytes\n"
"buffer, ready for reading and writing.");

PyTypeObject PyBytesIO_Type = {
    PyVarObject_HEAD_INIT(NULL, 0)
    "_io.BytesIO",                             /*tp_name*/
    sizeof(bytesio),                     /*tp_basicsize*/
    0,                                         /*tp_itemsize*/
    (destructor)bytesio_dealloc,               /*tp_dealloc*/
    0,                                         /*tp_print*/
    0,                                         /*tp_getattr*/
    0,                                         /*tp_setattr*/
    0,                                         /*tp_reserved*/
    0,                                         /*tp_repr*/
    0,                                         /*tp_as_number*/
    0,                                         /*tp_as_sequence*/
    0,                                         /*tp_as_mapping*/
    0,                                         /*tp_hash*/
    0,                                         /*tp_call*/
    0,                                         /*tp_str*/
    0,                                         /*tp_getattro*/
    0,                                         /*tp_setattro*/
    0,                                         /*tp_as_buffer*/
    Py_TPFLAGS_DEFAULT | Py_TPFLAGS_BASETYPE |
    Py_TPFLAGS_HAVE_GC,                        /*tp_flags*/
    bytesio_doc,                               /*tp_doc*/
    (traverseproc)bytesio_traverse,            /*tp_traverse*/
    (inquiry)bytesio_clear,                    /*tp_clear*/
    0,                                         /*tp_richcompare*/
    offsetof(bytesio, weakreflist),      /*tp_weaklistoffset*/
    PyObject_SelfIter,                         /*tp_iter*/
    (iternextfunc)bytesio_iternext,            /*tp_iternext*/
    bytesio_methods,                           /*tp_methods*/
    0,                                         /*tp_members*/
    bytesio_getsetlist,                        /*tp_getset*/
    0,                                         /*tp_base*/
    0,                                         /*tp_dict*/
    0,                                         /*tp_descr_get*/
    0,                                         /*tp_descr_set*/
    offsetof(bytesio, dict),             /*tp_dictoffset*/
    (initproc)bytesio_init,                    /*tp_init*/
    0,                                         /*tp_alloc*/
    bytesio_new,                               /*tp_new*/
};


/*
 * Implementation of the small intermediate object used by getbuffer().
 * getbuffer() returns a memoryview over this object, which should make it
 * invisible from Python code.
 */

static int
bytesiobuf_getbuffer(bytesiobuf *obj, Py_buffer *view, int flags)
{
    int ret;
    bytesio *b = (bytesio *) obj->source;
    if (view == NULL) {
        b->exports++;
        return 0;
    }
    ret = PyBuffer_FillInfo(view, (PyObject*)obj, b->buf, b->string_size,
                            0, flags);
    if (ret >= 0) {
        b->exports++;
    }
    return ret;
}

static void
bytesiobuf_releasebuffer(bytesiobuf *obj, Py_buffer *view)
{
    bytesio *b = (bytesio *) obj->source;
    b->exports--;
}

static int
bytesiobuf_traverse(bytesiobuf *self, visitproc visit, void *arg)
{
    Py_VISIT(self->source);
    return 0;
}

static void
bytesiobuf_dealloc(bytesiobuf *self)
{
    Py_CLEAR(self->source);
    Py_TYPE(self)->tp_free(self);
}

static PyBufferProcs bytesiobuf_as_buffer = {
    (getbufferproc) bytesiobuf_getbuffer,
    (releasebufferproc) bytesiobuf_releasebuffer,
};

PyTypeObject _PyBytesIOBuffer_Type = {
    PyVarObject_HEAD_INIT(NULL, 0)
    "_io._BytesIOBuffer",                      /*tp_name*/
    sizeof(bytesiobuf),                        /*tp_basicsize*/
    0,                                         /*tp_itemsize*/
    (destructor)bytesiobuf_dealloc,            /*tp_dealloc*/
    0,                                         /*tp_print*/
    0,                                         /*tp_getattr*/
    0,                                         /*tp_setattr*/
    0,                                         /*tp_reserved*/
    0,                                         /*tp_repr*/
    0,                                         /*tp_as_number*/
    0,                                         /*tp_as_sequence*/
    0,                                         /*tp_as_mapping*/
    0,                                         /*tp_hash*/
    0,                                         /*tp_call*/
    0,                                         /*tp_str*/
    0,                                         /*tp_getattro*/
    0,                                         /*tp_setattro*/
    &bytesiobuf_as_buffer,                     /*tp_as_buffer*/
    Py_TPFLAGS_DEFAULT | Py_TPFLAGS_HAVE_GC,   /*tp_flags*/
    0,                                         /*tp_doc*/
    (traverseproc)bytesiobuf_traverse,         /*tp_traverse*/
    0,                                         /*tp_clear*/
    0,                                         /*tp_richcompare*/
    0,                                         /*tp_weaklistoffset*/
    0,                                         /*tp_iter*/
    0,                                         /*tp_iternext*/
    0,                                         /*tp_methods*/
    0,                                         /*tp_members*/
    0,                                         /*tp_getset*/
    0,                                         /*tp_base*/
    0,                                         /*tp_dict*/
    0,                                         /*tp_descr_get*/
    0,                                         /*tp_descr_set*/
    0,                                         /*tp_dictoffset*/
    0,                                         /*tp_init*/
    0,                                         /*tp_alloc*/
    0,                                         /*tp_new*/
};<|MERGE_RESOLUTION|>--- conflicted
+++ resolved
@@ -779,15 +779,8 @@
 static PyObject *
 bytesio_close(bytesio *self)
 {
-<<<<<<< HEAD
+    CHECK_EXPORTS(self);
     reset(self);
-=======
-    CHECK_EXPORTS(self);
-    if (self->buf != NULL) {
-        PyMem_Free(self->buf);
-        self->buf = NULL;
-    }
->>>>>>> c057c385
     Py_RETURN_NONE;
 }
 
