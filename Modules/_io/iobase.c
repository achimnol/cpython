/*
    An implementation of the I/O abstract base classes hierarchy
    as defined by PEP 3116 - "New I/O"
    
    Classes defined here: IOBase, RawIOBase.
    
    Written by Amaury Forgeot d'Arc and Antoine Pitrou
*/


#define PY_SSIZE_T_CLEAN
#include "Python.h"
#include "structmember.h"
#include "_iomodule.h"

/*
 * IOBase class, an abstract class
 */

typedef struct {
    PyObject_HEAD
    
    PyObject *dict;
    PyObject *weakreflist;
} iobase;

PyDoc_STRVAR(iobase_doc,
    "The abstract base class for all I/O classes, acting on streams of\n"
    "bytes. There is no public constructor.\n"
    "\n"
    "This class provides dummy implementations for many methods that\n"
    "derived classes can override selectively; the default implementations\n"
    "represent a file that cannot be read, written or seeked.\n"
    "\n"
    "Even though IOBase does not declare read, readinto, or write because\n"
    "their signatures will vary, implementations and clients should\n"
    "consider those methods part of the interface. Also, implementations\n"
    "may raise UnsupportedOperation when operations they do not support are\n"
    "called.\n"
    "\n"
    "The basic type used for binary data read from or written to a file is\n"
    "bytes. bytearrays are accepted too, and in some cases (such as\n"
    "readinto) needed. Text I/O classes work with str data.\n"
    "\n"
    "Note that calling any method (even inquiries) on a closed stream is\n"
    "undefined. Implementations may raise IOError in this case.\n"
    "\n"
    "IOBase (and its subclasses) support the iterator protocol, meaning\n"
    "that an IOBase object can be iterated over yielding the lines in a\n"
    "stream.\n"
    "\n"
    "IOBase also supports the :keyword:`with` statement. In this example,\n"
    "fp is closed after the suite of the with statement is complete:\n"
    "\n"
    "with open('spam.txt', 'r') as fp:\n"
    "    fp.write('Spam and eggs!')\n");

/* Use this macro whenever you want to check the internal `closed` status
   of the IOBase object rather than the virtual `closed` attribute as returned
   by whatever subclass. */

_Py_IDENTIFIER(__IOBase_closed);
#define IS_CLOSED(self) \
    _PyObject_HasAttrId(self, &PyId___IOBase_closed)

/* Internal methods */
static PyObject *
iobase_unsupported(const char *message)
{
    PyErr_SetString(IO_STATE->unsupported_operation, message);
    return NULL;
}

/* Positionning */

PyDoc_STRVAR(iobase_seek_doc,
    "Change stream position.\n"
    "\n"
    "Change the stream position to byte offset offset. offset is\n"
    "interpreted relative to the position indicated by whence.  Values\n"
    "for whence are:\n"
    "\n"
    "* 0 -- start of stream (the default); offset should be zero or positive\n"
    "* 1 -- current stream position; offset may be negative\n"
    "* 2 -- end of stream; offset is usually negative\n"
    "\n"
    "Return the new absolute position.");

static PyObject *
iobase_seek(PyObject *self, PyObject *args)
{
    return iobase_unsupported("seek");
}

PyDoc_STRVAR(iobase_tell_doc,
             "Return current stream position.");

static PyObject *
iobase_tell(PyObject *self, PyObject *args)
{
    _Py_IDENTIFIER(seek);

    return _PyObject_CallMethodId(self, &PyId_seek, "ii", 0, 1);
}

PyDoc_STRVAR(iobase_truncate_doc,
    "Truncate file to size bytes.\n"
    "\n"
    "File pointer is left unchanged.  Size defaults to the current IO\n"
    "position as reported by tell().  Returns the new size.");

static PyObject *
iobase_truncate(PyObject *self, PyObject *args)
{
    return iobase_unsupported("truncate");
}

/* Flush and close methods */

PyDoc_STRVAR(iobase_flush_doc,
    "Flush write buffers, if applicable.\n"
    "\n"
    "This is not implemented for read-only and non-blocking streams.\n");

static PyObject *
iobase_flush(PyObject *self, PyObject *args)
{
    /* XXX Should this return the number of bytes written??? */
    if (IS_CLOSED(self)) {
        PyErr_SetString(PyExc_ValueError, "I/O operation on closed file.");
        return NULL;
    }
    Py_RETURN_NONE;
}

PyDoc_STRVAR(iobase_close_doc,
    "Flush and close the IO object.\n"
    "\n"
    "This method has no effect if the file is already closed.\n");

static int
iobase_closed(PyObject *self)
{
    PyObject *res;
    int closed;
    /* This gets the derived attribute, which is *not* __IOBase_closed
       in most cases! */
    res = PyObject_GetAttr(self, _PyIO_str_closed);
    if (res == NULL)
        return 0;
    closed = PyObject_IsTrue(res);
    Py_DECREF(res);
    return closed;
}

static PyObject *
iobase_closed_get(PyObject *self, void *context)
{
    return PyBool_FromLong(IS_CLOSED(self));
}

PyObject *
_PyIOBase_check_closed(PyObject *self, PyObject *args)
{
    if (iobase_closed(self)) {
        PyErr_SetString(PyExc_ValueError, "I/O operation on closed file.");
        return NULL;
    }
    if (args == Py_True)
        return Py_None;
    else
        Py_RETURN_NONE;
}

/* XXX: IOBase thinks it has to maintain its own internal state in
   `__IOBase_closed` and call flush() by itself, but it is redundant with
   whatever behaviour a non-trivial derived class will implement. */

static PyObject *
iobase_close(PyObject *self, PyObject *args)
{
    PyObject *res;
    _Py_IDENTIFIER(__IOBase_closed);

    if (IS_CLOSED(self))
        Py_RETURN_NONE;

    res = PyObject_CallMethodObjArgs(self, _PyIO_str_flush, NULL);
    _PyObject_SetAttrId(self, &PyId___IOBase_closed, Py_True);
    if (res == NULL) {
        return NULL;
    }
    Py_XDECREF(res);
    Py_RETURN_NONE;
}

/* Finalization and garbage collection support */

int
_PyIOBase_finalize(PyObject *self)
{
    PyObject *res;
    PyObject *tp, *v, *tb;
    int closed = 1;
    int is_zombie;

    /* If _PyIOBase_finalize() is called from a destructor, we need to
       resurrect the object as calling close() can invoke arbitrary code. */
    is_zombie = (Py_REFCNT(self) == 0);
    if (is_zombie) {
        ++Py_REFCNT(self);
    }
    PyErr_Fetch(&tp, &v, &tb);
    /* If `closed` doesn't exist or can't be evaluated as bool, then the
       object is probably in an unusable state, so ignore. */
    res = PyObject_GetAttr(self, _PyIO_str_closed);
    if (res == NULL)
        PyErr_Clear();
    else {
        closed = PyObject_IsTrue(res);
        Py_DECREF(res);
        if (closed == -1)
            PyErr_Clear();
    }
    if (closed == 0) {
        res = PyObject_CallMethodObjArgs((PyObject *) self, _PyIO_str_close,
                                          NULL);
        /* Silencing I/O errors is bad, but printing spurious tracebacks is
           equally as bad, and potentially more frequent (because of
           shutdown issues). */
        if (res == NULL)
            PyErr_Clear();
        else
            Py_DECREF(res);
    }
    PyErr_Restore(tp, v, tb);
    if (is_zombie) {
        if (--Py_REFCNT(self) != 0) {
            /* The object lives again. The following code is taken from
               slot_tp_del in typeobject.c. */
            Py_ssize_t refcnt = Py_REFCNT(self);
            _Py_NewReference(self);
            Py_REFCNT(self) = refcnt;
            /* If Py_REF_DEBUG, _Py_NewReference bumped _Py_RefTotal, so
             * we need to undo that. */
            _Py_DEC_REFTOTAL;
            /* If Py_TRACE_REFS, _Py_NewReference re-added self to the object
             * chain, so no more to do there.
             * If COUNT_ALLOCS, the original decref bumped tp_frees, and
             * _Py_NewReference bumped tp_allocs:  both of those need to be
             * undone.
             */
#ifdef COUNT_ALLOCS
            --Py_TYPE(self)->tp_frees;
            --Py_TYPE(self)->tp_allocs;
#endif
            return -1;
        }
    }
    return 0;
}

static int
iobase_traverse(iobase *self, visitproc visit, void *arg)
{
    Py_VISIT(self->dict);
    return 0;
}

static int
iobase_clear(iobase *self)
{
    if (_PyIOBase_finalize((PyObject *) self) < 0)
        return -1;
    Py_CLEAR(self->dict);
    return 0;
}

/* Destructor */

static void
iobase_dealloc(iobase *self)
{
    /* NOTE: since IOBaseObject has its own dict, Python-defined attributes
       are still available here for close() to use.
       However, if the derived class declares a __slots__, those slots are
       already gone.
    */
    if (_PyIOBase_finalize((PyObject *) self) < 0) {
        /* When called from a heap type's dealloc, the type will be
           decref'ed on return (see e.g. subtype_dealloc in typeobject.c). */
        if (PyType_HasFeature(Py_TYPE(self), Py_TPFLAGS_HEAPTYPE))
            Py_INCREF(Py_TYPE(self));
        return;
    }
    _PyObject_GC_UNTRACK(self);
    if (self->weakreflist != NULL)
        PyObject_ClearWeakRefs((PyObject *) self);
    Py_CLEAR(self->dict);
    Py_TYPE(self)->tp_free((PyObject *) self);
}

/* Inquiry methods */

PyDoc_STRVAR(iobase_seekable_doc,
    "Return whether object supports random access.\n"
    "\n"
    "If False, seek(), tell() and truncate() will raise UnsupportedOperation.\n"
    "This method may need to do a test seek().");

static PyObject *
iobase_seekable(PyObject *self, PyObject *args)
{
    Py_RETURN_FALSE;
}

PyObject *
_PyIOBase_check_seekable(PyObject *self, PyObject *args)
{
    PyObject *res  = PyObject_CallMethodObjArgs(self, _PyIO_str_seekable, NULL);
    if (res == NULL)
        return NULL;
    if (res != Py_True) {
        Py_CLEAR(res);
        iobase_unsupported("File or stream is not seekable.");
        return NULL;
    }
    if (args == Py_True) {
        Py_DECREF(res);
    }
    return res;
}

PyDoc_STRVAR(iobase_readable_doc,
    "Return whether object was opened for reading.\n"
    "\n"
    "If False, read() will raise UnsupportedOperation.");

static PyObject *
iobase_readable(PyObject *self, PyObject *args)
{
    Py_RETURN_FALSE;
}

/* May be called with any object */
PyObject *
_PyIOBase_check_readable(PyObject *self, PyObject *args)
{
    PyObject *res  = PyObject_CallMethodObjArgs(self, _PyIO_str_readable, NULL);
    if (res == NULL)
        return NULL;
    if (res != Py_True) {
        Py_CLEAR(res);
        iobase_unsupported("File or stream is not readable.");
        return NULL;
    }
    if (args == Py_True) {
        Py_DECREF(res);
    }
    return res;
}

PyDoc_STRVAR(iobase_writable_doc,
    "Return whether object was opened for writing.\n"
    "\n"
    "If False, write() will raise UnsupportedOperation.");

static PyObject *
iobase_writable(PyObject *self, PyObject *args)
{
    Py_RETURN_FALSE;
}

/* May be called with any object */
PyObject *
_PyIOBase_check_writable(PyObject *self, PyObject *args)
{
    PyObject *res  = PyObject_CallMethodObjArgs(self, _PyIO_str_writable, NULL);
    if (res == NULL)
        return NULL;
    if (res != Py_True) {
        Py_CLEAR(res);
        iobase_unsupported("File or stream is not writable.");
        return NULL;
    }
    if (args == Py_True) {
        Py_DECREF(res);
    }
    return res;
}

/* Context manager */

static PyObject *
iobase_enter(PyObject *self, PyObject *args)
{
    if (_PyIOBase_check_closed(self, Py_True) == NULL)
        return NULL;

    Py_INCREF(self);
    return self;
}

static PyObject *
iobase_exit(PyObject *self, PyObject *args)
{
    return PyObject_CallMethodObjArgs(self, _PyIO_str_close, NULL);
}

/* Lower-level APIs */

/* XXX Should these be present even if unimplemented? */

PyDoc_STRVAR(iobase_fileno_doc,
    "Returns underlying file descriptor if one exists.\n"
    "\n"
    "An IOError is raised if the IO object does not use a file descriptor.\n");

static PyObject *
iobase_fileno(PyObject *self, PyObject *args)
{
    return iobase_unsupported("fileno");
}

PyDoc_STRVAR(iobase_isatty_doc,
    "Return whether this is an 'interactive' stream.\n"
    "\n"
    "Return False if it can't be determined.\n");

static PyObject *
iobase_isatty(PyObject *self, PyObject *args)
{
    if (_PyIOBase_check_closed(self, Py_True) == NULL)
        return NULL;
    Py_RETURN_FALSE;
}

/* Readline(s) and writelines */

PyDoc_STRVAR(iobase_readline_doc,
    "Read and return a line from the stream.\n"
    "\n"
    "If limit is specified, at most limit bytes will be read.\n"
    "\n"
    "The line terminator is always b'\n' for binary files; for text\n"
    "files, the newlines argument to open can be used to select the line\n"
    "terminator(s) recognized.\n");

static PyObject *
iobase_readline(PyObject *self, PyObject *args)
{
    /* For backwards compatibility, a (slowish) readline(). */

    Py_ssize_t limit = -1;
    int has_peek = 0;
    PyObject *buffer, *result;
    Py_ssize_t old_size = -1;
    _Py_IDENTIFIER(read);
    _Py_IDENTIFIER(peek);

    if (!PyArg_ParseTuple(args, "|O&:readline", &_PyIO_ConvertSsize_t, &limit)) {
        return NULL;
    }

    if (_PyObject_HasAttrId(self, &PyId_peek))
        has_peek = 1;

    buffer = PyByteArray_FromStringAndSize(NULL, 0);
    if (buffer == NULL)
        return NULL;

    while (limit < 0 || Py_SIZE(buffer) < limit) {
        Py_ssize_t nreadahead = 1;
        PyObject *b;

        if (has_peek) {
<<<<<<< HEAD
            _Py_IDENTIFIER(peek);
            PyObject *readahead = _PyObject_CallMethodId(self, &PyId_peek, "i", 1);

            if (readahead == NULL)
=======
            PyObject *readahead = PyObject_CallMethod(self, "peek", "i", 1);
            if (readahead == NULL) {
                /* NOTE: PyErr_SetFromErrno() calls PyErr_CheckSignals()
                   when EINTR occurs so we needn't do it ourselves. */
                if (_PyIO_trap_eintr()) {
                    continue;
                }
>>>>>>> 51359921
                goto fail;
            }
            if (!PyBytes_Check(readahead)) {
                PyErr_Format(PyExc_IOError,
                             "peek() should have returned a bytes object, "
                             "not '%.200s'", Py_TYPE(readahead)->tp_name);
                Py_DECREF(readahead);
                goto fail;
            }
            if (PyBytes_GET_SIZE(readahead) > 0) {
                Py_ssize_t n = 0;
                const char *buf = PyBytes_AS_STRING(readahead);
                if (limit >= 0) {
                    do {
                        if (n >= PyBytes_GET_SIZE(readahead) || n >= limit)
                            break;
                        if (buf[n++] == '\n')
                            break;
                    } while (1);
                }
                else {
                    do {
                        if (n >= PyBytes_GET_SIZE(readahead))
                            break;
                        if (buf[n++] == '\n')
                            break;
                    } while (1);
                }
                nreadahead = n;
            }
            Py_DECREF(readahead);
        }

<<<<<<< HEAD
        b = _PyObject_CallMethodId(self, &PyId_read, "n", nreadahead);
        if (b == NULL)
=======
        b = PyObject_CallMethod(self, "read", "n", nreadahead);
        if (b == NULL) {
            /* NOTE: PyErr_SetFromErrno() calls PyErr_CheckSignals()
               when EINTR occurs so we needn't do it ourselves. */
            if (_PyIO_trap_eintr()) {
                continue;
            }
>>>>>>> 51359921
            goto fail;
        }
        if (!PyBytes_Check(b)) {
            PyErr_Format(PyExc_IOError,
                         "read() should have returned a bytes object, "
                         "not '%.200s'", Py_TYPE(b)->tp_name);
            Py_DECREF(b);
            goto fail;
        }
        if (PyBytes_GET_SIZE(b) == 0) {
            Py_DECREF(b);
            break;
        }

        old_size = PyByteArray_GET_SIZE(buffer);
        PyByteArray_Resize(buffer, old_size + PyBytes_GET_SIZE(b));
        memcpy(PyByteArray_AS_STRING(buffer) + old_size,
               PyBytes_AS_STRING(b), PyBytes_GET_SIZE(b));

        Py_DECREF(b);

        if (PyByteArray_AS_STRING(buffer)[PyByteArray_GET_SIZE(buffer) - 1] == '\n')
            break;
    }

    result = PyBytes_FromStringAndSize(PyByteArray_AS_STRING(buffer),
                                       PyByteArray_GET_SIZE(buffer));
    Py_DECREF(buffer);
    return result;
  fail:
    Py_DECREF(buffer);
    return NULL;
}

static PyObject *
iobase_iter(PyObject *self)
{
    if (_PyIOBase_check_closed(self, Py_True) == NULL)
        return NULL;

    Py_INCREF(self);
    return self;
}

static PyObject *
iobase_iternext(PyObject *self)
{
    PyObject *line = PyObject_CallMethodObjArgs(self, _PyIO_str_readline, NULL);

    if (line == NULL)
        return NULL;

    if (PyObject_Size(line) == 0) {
        Py_DECREF(line);
        return NULL;
    }

    return line;
}

PyDoc_STRVAR(iobase_readlines_doc,
    "Return a list of lines from the stream.\n"
    "\n"
    "hint can be specified to control the number of lines read: no more\n"
    "lines will be read if the total size (in bytes/characters) of all\n"
    "lines so far exceeds hint.");

static PyObject *
iobase_readlines(PyObject *self, PyObject *args)
{
    Py_ssize_t hint = -1, length = 0;
    PyObject *result;

    if (!PyArg_ParseTuple(args, "|O&:readlines", &_PyIO_ConvertSsize_t, &hint)) {
        return NULL;
    }

    result = PyList_New(0);
    if (result == NULL)
        return NULL;

    if (hint <= 0) {
        /* XXX special-casing this made sense in the Python version in order
           to remove the bytecode interpretation overhead, but it could
           probably be removed here. */
        _Py_IDENTIFIER(extend);
        PyObject *ret = _PyObject_CallMethodId(result, &PyId_extend, "O", self);

        if (ret == NULL) {
            Py_DECREF(result);
            return NULL;
        }
        Py_DECREF(ret);
        return result;
    }

    while (1) {
        PyObject *line = PyIter_Next(self);
        if (line == NULL) {
            if (PyErr_Occurred()) {
                Py_DECREF(result);
                return NULL;
            }
            else
                break; /* StopIteration raised */
        }

        if (PyList_Append(result, line) < 0) {
            Py_DECREF(line);
            Py_DECREF(result);
            return NULL;
        }
        length += PyObject_Size(line);
        Py_DECREF(line);

        if (length > hint)
            break;
    }
    return result;
}

static PyObject *
iobase_writelines(PyObject *self, PyObject *args)
{
    PyObject *lines, *iter, *res;

    if (!PyArg_ParseTuple(args, "O:writelines", &lines)) {
        return NULL;
    }

    if (_PyIOBase_check_closed(self, Py_True) == NULL)
        return NULL;

    iter = PyObject_GetIter(lines);
    if (iter == NULL)
        return NULL;

    while (1) {
        PyObject *line = PyIter_Next(iter);
        if (line == NULL) {
            if (PyErr_Occurred()) {
                Py_DECREF(iter);
                return NULL;
            }
            else
                break; /* Stop Iteration */
        }

        res = PyObject_CallMethodObjArgs(self, _PyIO_str_write, line, NULL);
        Py_DECREF(line);
        if (res == NULL) {
            Py_DECREF(iter);
            return NULL;
        }
        Py_DECREF(res);
    }
    Py_DECREF(iter);
    Py_RETURN_NONE;
}

static PyMethodDef iobase_methods[] = {
    {"seek", iobase_seek, METH_VARARGS, iobase_seek_doc},
    {"tell", iobase_tell, METH_NOARGS, iobase_tell_doc},
    {"truncate", iobase_truncate, METH_VARARGS, iobase_truncate_doc},
    {"flush", iobase_flush, METH_NOARGS, iobase_flush_doc},
    {"close", iobase_close, METH_NOARGS, iobase_close_doc},

    {"seekable", iobase_seekable, METH_NOARGS, iobase_seekable_doc},
    {"readable", iobase_readable, METH_NOARGS, iobase_readable_doc},
    {"writable", iobase_writable, METH_NOARGS, iobase_writable_doc},

    {"_checkClosed",   _PyIOBase_check_closed, METH_NOARGS},
    {"_checkSeekable", _PyIOBase_check_seekable, METH_NOARGS},
    {"_checkReadable", _PyIOBase_check_readable, METH_NOARGS},
    {"_checkWritable", _PyIOBase_check_writable, METH_NOARGS},

    {"fileno", iobase_fileno, METH_NOARGS, iobase_fileno_doc},
    {"isatty", iobase_isatty, METH_NOARGS, iobase_isatty_doc},

    {"__enter__", iobase_enter, METH_NOARGS},
    {"__exit__", iobase_exit, METH_VARARGS},

    {"readline", iobase_readline, METH_VARARGS, iobase_readline_doc},
    {"readlines", iobase_readlines, METH_VARARGS, iobase_readlines_doc},
    {"writelines", iobase_writelines, METH_VARARGS},

    {NULL, NULL}
};

static PyGetSetDef iobase_getset[] = {
    {"__dict__", PyObject_GenericGetDict, NULL, NULL},
    {"closed", (getter)iobase_closed_get, NULL, NULL},
    {NULL}
};


PyTypeObject PyIOBase_Type = {
    PyVarObject_HEAD_INIT(NULL, 0)
    "_io._IOBase",              /*tp_name*/
    sizeof(iobase),             /*tp_basicsize*/
    0,                          /*tp_itemsize*/
    (destructor)iobase_dealloc, /*tp_dealloc*/
    0,                          /*tp_print*/
    0,                          /*tp_getattr*/
    0,                          /*tp_setattr*/
    0,                          /*tp_compare */
    0,                          /*tp_repr*/
    0,                          /*tp_as_number*/
    0,                          /*tp_as_sequence*/
    0,                          /*tp_as_mapping*/
    0,                          /*tp_hash */
    0,                          /*tp_call*/
    0,                          /*tp_str*/
    0,                          /*tp_getattro*/
    0,                          /*tp_setattro*/
    0,                          /*tp_as_buffer*/
    Py_TPFLAGS_DEFAULT | Py_TPFLAGS_BASETYPE
        | Py_TPFLAGS_HAVE_GC,   /*tp_flags*/
    iobase_doc,                 /* tp_doc */
    (traverseproc)iobase_traverse, /* tp_traverse */
    (inquiry)iobase_clear,      /* tp_clear */
    0,                          /* tp_richcompare */
    offsetof(iobase, weakreflist), /* tp_weaklistoffset */
    iobase_iter,                /* tp_iter */
    iobase_iternext,            /* tp_iternext */
    iobase_methods,             /* tp_methods */
    0,                          /* tp_members */
    iobase_getset,              /* tp_getset */
    0,                          /* tp_base */
    0,                          /* tp_dict */
    0,                          /* tp_descr_get */
    0,                          /* tp_descr_set */
    offsetof(iobase, dict),     /* tp_dictoffset */
    0,                          /* tp_init */
    0,                          /* tp_alloc */
    PyType_GenericNew,          /* tp_new */
};


/*
 * RawIOBase class, Inherits from IOBase.
 */
PyDoc_STRVAR(rawiobase_doc,
             "Base class for raw binary I/O.");

/*
 * The read() method is implemented by calling readinto(); derived classes
 * that want to support read() only need to implement readinto() as a
 * primitive operation.  In general, readinto() can be more efficient than
 * read().
 *
 * (It would be tempting to also provide an implementation of readinto() in
 * terms of read(), in case the latter is a more suitable primitive operation,
 * but that would lead to nasty recursion in case a subclass doesn't implement
 * either.)
*/

static PyObject *
rawiobase_read(PyObject *self, PyObject *args)
{
    Py_ssize_t n = -1;
    PyObject *b, *res;

    if (!PyArg_ParseTuple(args, "|n:read", &n)) {
        return NULL;
    }

    if (n < 0) {
        _Py_IDENTIFIER(readall);

        return _PyObject_CallMethodId(self, &PyId_readall, NULL);
    }

    /* TODO: allocate a bytes object directly instead and manually construct
       a writable memoryview pointing to it. */
    b = PyByteArray_FromStringAndSize(NULL, n);
    if (b == NULL)
        return NULL;

    res = PyObject_CallMethodObjArgs(self, _PyIO_str_readinto, b, NULL);
    if (res == NULL || res == Py_None) {
        Py_DECREF(b);
        return res;
    }

    n = PyNumber_AsSsize_t(res, PyExc_ValueError);
    Py_DECREF(res);
    if (n == -1 && PyErr_Occurred()) {
        Py_DECREF(b);
        return NULL;
    }

    res = PyBytes_FromStringAndSize(PyByteArray_AsString(b), n);
    Py_DECREF(b);
    return res;
}


PyDoc_STRVAR(rawiobase_readall_doc,
             "Read until EOF, using multiple read() call.");

static PyObject *
rawiobase_readall(PyObject *self, PyObject *args)
{
    int r;
    PyObject *chunks = PyList_New(0);
    PyObject *result;
    
    if (chunks == NULL)
        return NULL;

    while (1) {
        _Py_IDENTIFIER(read);
        PyObject *data = _PyObject_CallMethodId(self, &PyId_read,
                                                "i", DEFAULT_BUFFER_SIZE);
        if (!data) {
            /* NOTE: PyErr_SetFromErrno() calls PyErr_CheckSignals()
               when EINTR occurs so we needn't do it ourselves. */
            if (_PyIO_trap_eintr()) {
                continue;
            }
            Py_DECREF(chunks);
            return NULL;
        }
        if (data == Py_None) {
            if (PyList_GET_SIZE(chunks) == 0) {
                Py_DECREF(chunks);
                return data;
            }
            Py_DECREF(data);
            break;
        }
        if (!PyBytes_Check(data)) {
            Py_DECREF(chunks);
            Py_DECREF(data);
            PyErr_SetString(PyExc_TypeError, "read() should return bytes");
            return NULL;
        }
        if (PyBytes_GET_SIZE(data) == 0) {
            /* EOF */
            Py_DECREF(data);
            break;
        }
        r = PyList_Append(chunks, data);
        Py_DECREF(data);
        if (r < 0) {
            Py_DECREF(chunks);
            return NULL;
        }
    }
    result = _PyBytes_Join(_PyIO_empty_bytes, chunks);
    Py_DECREF(chunks);
    return result;
}

static PyMethodDef rawiobase_methods[] = {
    {"read", rawiobase_read, METH_VARARGS},
    {"readall", rawiobase_readall, METH_NOARGS, rawiobase_readall_doc},
    {NULL, NULL}
};

PyTypeObject PyRawIOBase_Type = {
    PyVarObject_HEAD_INIT(NULL, 0)
    "_io._RawIOBase",                /*tp_name*/
    0,                          /*tp_basicsize*/
    0,                          /*tp_itemsize*/
    0,                          /*tp_dealloc*/
    0,                          /*tp_print*/
    0,                          /*tp_getattr*/
    0,                          /*tp_setattr*/
    0,                          /*tp_compare */
    0,                          /*tp_repr*/
    0,                          /*tp_as_number*/
    0,                          /*tp_as_sequence*/
    0,                          /*tp_as_mapping*/
    0,                          /*tp_hash */
    0,                          /*tp_call*/
    0,                          /*tp_str*/
    0,                          /*tp_getattro*/
    0,                          /*tp_setattro*/
    0,                          /*tp_as_buffer*/
    Py_TPFLAGS_DEFAULT | Py_TPFLAGS_BASETYPE,  /*tp_flags*/
    rawiobase_doc,              /* tp_doc */
    0,                          /* tp_traverse */
    0,                          /* tp_clear */
    0,                          /* tp_richcompare */
    0,                          /* tp_weaklistoffset */
    0,                          /* tp_iter */
    0,                          /* tp_iternext */
    rawiobase_methods,          /* tp_methods */
    0,                          /* tp_members */
    0,                          /* tp_getset */
    &PyIOBase_Type,             /* tp_base */
    0,                          /* tp_dict */
    0,                          /* tp_descr_get */
    0,                          /* tp_descr_set */
    0,                          /* tp_dictoffset */
    0,                          /* tp_init */
    0,                          /* tp_alloc */
    0,                          /* tp_new */
};<|MERGE_RESOLUTION|>--- conflicted
+++ resolved
@@ -474,20 +474,13 @@
         PyObject *b;
 
         if (has_peek) {
-<<<<<<< HEAD
-            _Py_IDENTIFIER(peek);
             PyObject *readahead = _PyObject_CallMethodId(self, &PyId_peek, "i", 1);
-
-            if (readahead == NULL)
-=======
-            PyObject *readahead = PyObject_CallMethod(self, "peek", "i", 1);
             if (readahead == NULL) {
                 /* NOTE: PyErr_SetFromErrno() calls PyErr_CheckSignals()
                    when EINTR occurs so we needn't do it ourselves. */
                 if (_PyIO_trap_eintr()) {
                     continue;
                 }
->>>>>>> 51359921
                 goto fail;
             }
             if (!PyBytes_Check(readahead)) {
@@ -521,18 +514,13 @@
             Py_DECREF(readahead);
         }
 
-<<<<<<< HEAD
         b = _PyObject_CallMethodId(self, &PyId_read, "n", nreadahead);
-        if (b == NULL)
-=======
-        b = PyObject_CallMethod(self, "read", "n", nreadahead);
         if (b == NULL) {
             /* NOTE: PyErr_SetFromErrno() calls PyErr_CheckSignals()
                when EINTR occurs so we needn't do it ourselves. */
             if (_PyIO_trap_eintr()) {
                 continue;
             }
->>>>>>> 51359921
             goto fail;
         }
         if (!PyBytes_Check(b)) {
