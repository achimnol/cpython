<<<<<<< HEAD
<?xml version="1.0" encoding="Windows-1252"?>
<VisualStudioProject
	ProjectType="Visual C++"
	Version="9,00"
	Name="bz2"
	ProjectGUID="{73FCD2BD-F133-46B7-8EC1-144CD82A59D5}"
	RootNamespace="bz2"
	Keyword="Win32Proj"
	TargetFrameworkVersion="196613"
	>
	<Platforms>
		<Platform
			Name="Win32"
		/>
		<Platform
			Name="x64"
		/>
	</Platforms>
	<ToolFiles>
	</ToolFiles>
	<Configurations>
		<Configuration
			Name="Debug|Win32"
			ConfigurationType="2"
			InheritedPropertySheets=".\pyd_d.vsprops"
			CharacterSet="0"
			>
			<Tool
				Name="VCPreBuildEventTool"
			/>
			<Tool
				Name="VCCustomBuildTool"
			/>
			<Tool
				Name="VCXMLDataGeneratorTool"
			/>
			<Tool
				Name="VCWebServiceProxyGeneratorTool"
			/>
			<Tool
				Name="VCMIDLTool"
			/>
			<Tool
				Name="VCCLCompilerTool"
				AdditionalIncludeDirectories="$(bz2Dir)"
				PreprocessorDefinitions="WIN32;_FILE_OFFSET_BITS=64;_CRT_SECURE_NO_DEPRECATE;_CRT_NONSTDC_NO_DEPRECATE"
			/>
			<Tool
				Name="VCManagedResourceCompilerTool"
			/>
			<Tool
				Name="VCResourceCompilerTool"
			/>
			<Tool
				Name="VCPreLinkEventTool"
			/>
			<Tool
				Name="VCLinkerTool"
				BaseAddress="0x1D170000"
			/>
			<Tool
				Name="VCALinkTool"
			/>
			<Tool
				Name="VCManifestTool"
			/>
			<Tool
				Name="VCXDCMakeTool"
			/>
			<Tool
				Name="VCBscMakeTool"
			/>
			<Tool
				Name="VCFxCopTool"
			/>
			<Tool
				Name="VCAppVerifierTool"
			/>
			<Tool
				Name="VCPostBuildEventTool"
			/>
		</Configuration>
		<Configuration
			Name="Debug|x64"
			ConfigurationType="2"
			InheritedPropertySheets=".\pyd_d.vsprops;.\x64.vsprops"
			CharacterSet="0"
			>
			<Tool
				Name="VCPreBuildEventTool"
			/>
			<Tool
				Name="VCCustomBuildTool"
			/>
			<Tool
				Name="VCXMLDataGeneratorTool"
			/>
			<Tool
				Name="VCWebServiceProxyGeneratorTool"
			/>
			<Tool
				Name="VCMIDLTool"
				TargetEnvironment="3"
			/>
			<Tool
				Name="VCCLCompilerTool"
				AdditionalIncludeDirectories="$(bz2Dir)"
				PreprocessorDefinitions="WIN32;_FILE_OFFSET_BITS=64;_CRT_SECURE_NO_DEPRECATE;_CRT_NONSTDC_NO_DEPRECATE"
			/>
			<Tool
				Name="VCManagedResourceCompilerTool"
			/>
			<Tool
				Name="VCResourceCompilerTool"
			/>
			<Tool
				Name="VCPreLinkEventTool"
			/>
			<Tool
				Name="VCLinkerTool"
				BaseAddress="0x1D170000"
			/>
			<Tool
				Name="VCALinkTool"
			/>
			<Tool
				Name="VCManifestTool"
			/>
			<Tool
				Name="VCXDCMakeTool"
			/>
			<Tool
				Name="VCBscMakeTool"
			/>
			<Tool
				Name="VCFxCopTool"
			/>
			<Tool
				Name="VCAppVerifierTool"
			/>
			<Tool
				Name="VCPostBuildEventTool"
			/>
		</Configuration>
		<Configuration
			Name="Release|Win32"
			ConfigurationType="2"
			InheritedPropertySheets=".\pyd.vsprops"
			CharacterSet="0"
			WholeProgramOptimization="1"
			>
			<Tool
				Name="VCPreBuildEventTool"
			/>
			<Tool
				Name="VCCustomBuildTool"
			/>
			<Tool
				Name="VCXMLDataGeneratorTool"
			/>
			<Tool
				Name="VCWebServiceProxyGeneratorTool"
			/>
			<Tool
				Name="VCMIDLTool"
			/>
			<Tool
				Name="VCCLCompilerTool"
				AdditionalIncludeDirectories="$(bz2Dir)"
				PreprocessorDefinitions="WIN32;_FILE_OFFSET_BITS=64;_CRT_SECURE_NO_DEPRECATE;_CRT_NONSTDC_NO_DEPRECATE"
			/>
			<Tool
				Name="VCManagedResourceCompilerTool"
			/>
			<Tool
				Name="VCResourceCompilerTool"
			/>
			<Tool
				Name="VCPreLinkEventTool"
			/>
			<Tool
				Name="VCLinkerTool"
				BaseAddress="0x1D170000"
			/>
			<Tool
				Name="VCALinkTool"
			/>
			<Tool
				Name="VCManifestTool"
			/>
			<Tool
				Name="VCXDCMakeTool"
			/>
			<Tool
				Name="VCBscMakeTool"
			/>
			<Tool
				Name="VCFxCopTool"
			/>
			<Tool
				Name="VCAppVerifierTool"
			/>
			<Tool
				Name="VCPostBuildEventTool"
			/>
		</Configuration>
		<Configuration
			Name="Release|x64"
			ConfigurationType="2"
			InheritedPropertySheets=".\pyd.vsprops;.\x64.vsprops"
			CharacterSet="0"
			WholeProgramOptimization="1"
			>
			<Tool
				Name="VCPreBuildEventTool"
			/>
			<Tool
				Name="VCCustomBuildTool"
			/>
			<Tool
				Name="VCXMLDataGeneratorTool"
			/>
			<Tool
				Name="VCWebServiceProxyGeneratorTool"
			/>
			<Tool
				Name="VCMIDLTool"
				TargetEnvironment="3"
			/>
			<Tool
				Name="VCCLCompilerTool"
				AdditionalIncludeDirectories="$(bz2Dir)"
				PreprocessorDefinitions="WIN32;_FILE_OFFSET_BITS=64;_CRT_SECURE_NO_DEPRECATE;_CRT_NONSTDC_NO_DEPRECATE"
			/>
			<Tool
				Name="VCManagedResourceCompilerTool"
			/>
			<Tool
				Name="VCResourceCompilerTool"
			/>
			<Tool
				Name="VCPreLinkEventTool"
			/>
			<Tool
				Name="VCLinkerTool"
				BaseAddress="0x1D170000"
			/>
			<Tool
				Name="VCALinkTool"
			/>
			<Tool
				Name="VCManifestTool"
			/>
			<Tool
				Name="VCXDCMakeTool"
			/>
			<Tool
				Name="VCBscMakeTool"
			/>
			<Tool
				Name="VCFxCopTool"
			/>
			<Tool
				Name="VCAppVerifierTool"
			/>
			<Tool
				Name="VCPostBuildEventTool"
			/>
		</Configuration>
		<Configuration
			Name="PGInstrument|Win32"
			ConfigurationType="2"
			InheritedPropertySheets=".\pyd.vsprops;.\pginstrument.vsprops"
			CharacterSet="0"
			WholeProgramOptimization="1"
			>
			<Tool
				Name="VCPreBuildEventTool"
			/>
			<Tool
				Name="VCCustomBuildTool"
			/>
			<Tool
				Name="VCXMLDataGeneratorTool"
			/>
			<Tool
				Name="VCWebServiceProxyGeneratorTool"
			/>
			<Tool
				Name="VCMIDLTool"
			/>
			<Tool
				Name="VCCLCompilerTool"
				AdditionalIncludeDirectories="$(bz2Dir)"
				PreprocessorDefinitions="WIN32;_FILE_OFFSET_BITS=64;_CRT_SECURE_NO_DEPRECATE;_CRT_NONSTDC_NO_DEPRECATE"
			/>
			<Tool
				Name="VCManagedResourceCompilerTool"
			/>
			<Tool
				Name="VCResourceCompilerTool"
			/>
			<Tool
				Name="VCPreLinkEventTool"
			/>
			<Tool
				Name="VCLinkerTool"
				BaseAddress="0x1D170000"
			/>
			<Tool
				Name="VCALinkTool"
			/>
			<Tool
				Name="VCManifestTool"
			/>
			<Tool
				Name="VCXDCMakeTool"
			/>
			<Tool
				Name="VCBscMakeTool"
			/>
			<Tool
				Name="VCFxCopTool"
			/>
			<Tool
				Name="VCAppVerifierTool"
			/>
			<Tool
				Name="VCPostBuildEventTool"
			/>
		</Configuration>
		<Configuration
			Name="PGInstrument|x64"
			ConfigurationType="2"
			InheritedPropertySheets=".\pyd.vsprops;.\x64.vsprops;.\pginstrument.vsprops"
			CharacterSet="0"
			WholeProgramOptimization="1"
			>
			<Tool
				Name="VCPreBuildEventTool"
			/>
			<Tool
				Name="VCCustomBuildTool"
			/>
			<Tool
				Name="VCXMLDataGeneratorTool"
			/>
			<Tool
				Name="VCWebServiceProxyGeneratorTool"
			/>
			<Tool
				Name="VCMIDLTool"
				TargetEnvironment="3"
			/>
			<Tool
				Name="VCCLCompilerTool"
				AdditionalIncludeDirectories="$(bz2Dir)"
				PreprocessorDefinitions="WIN32;_FILE_OFFSET_BITS=64;_CRT_SECURE_NO_DEPRECATE;_CRT_NONSTDC_NO_DEPRECATE"
			/>
			<Tool
				Name="VCManagedResourceCompilerTool"
			/>
			<Tool
				Name="VCResourceCompilerTool"
			/>
			<Tool
				Name="VCPreLinkEventTool"
			/>
			<Tool
				Name="VCLinkerTool"
				BaseAddress="0x1D170000"
				TargetMachine="17"
			/>
			<Tool
				Name="VCALinkTool"
			/>
			<Tool
				Name="VCManifestTool"
			/>
			<Tool
				Name="VCXDCMakeTool"
			/>
			<Tool
				Name="VCBscMakeTool"
			/>
			<Tool
				Name="VCFxCopTool"
			/>
			<Tool
				Name="VCAppVerifierTool"
			/>
			<Tool
				Name="VCPostBuildEventTool"
			/>
		</Configuration>
		<Configuration
			Name="PGUpdate|Win32"
			ConfigurationType="2"
			InheritedPropertySheets=".\pyd.vsprops;.\pgupdate.vsprops"
			CharacterSet="0"
			WholeProgramOptimization="1"
			>
			<Tool
				Name="VCPreBuildEventTool"
			/>
			<Tool
				Name="VCCustomBuildTool"
			/>
			<Tool
				Name="VCXMLDataGeneratorTool"
			/>
			<Tool
				Name="VCWebServiceProxyGeneratorTool"
			/>
			<Tool
				Name="VCMIDLTool"
			/>
			<Tool
				Name="VCCLCompilerTool"
				AdditionalIncludeDirectories="$(bz2Dir)"
				PreprocessorDefinitions="WIN32;_FILE_OFFSET_BITS=64;_CRT_SECURE_NO_DEPRECATE;_CRT_NONSTDC_NO_DEPRECATE"
			/>
			<Tool
				Name="VCManagedResourceCompilerTool"
			/>
			<Tool
				Name="VCResourceCompilerTool"
			/>
			<Tool
				Name="VCPreLinkEventTool"
			/>
			<Tool
				Name="VCLinkerTool"
				BaseAddress="0x1D170000"
			/>
			<Tool
				Name="VCALinkTool"
			/>
			<Tool
				Name="VCManifestTool"
			/>
			<Tool
				Name="VCXDCMakeTool"
			/>
			<Tool
				Name="VCBscMakeTool"
			/>
			<Tool
				Name="VCFxCopTool"
			/>
			<Tool
				Name="VCAppVerifierTool"
			/>
			<Tool
				Name="VCPostBuildEventTool"
			/>
		</Configuration>
		<Configuration
			Name="PGUpdate|x64"
			ConfigurationType="2"
			InheritedPropertySheets=".\pyd.vsprops;.\x64.vsprops;.\pgupdate.vsprops"
			CharacterSet="0"
			WholeProgramOptimization="1"
			>
			<Tool
				Name="VCPreBuildEventTool"
			/>
			<Tool
				Name="VCCustomBuildTool"
			/>
			<Tool
				Name="VCXMLDataGeneratorTool"
			/>
			<Tool
				Name="VCWebServiceProxyGeneratorTool"
			/>
			<Tool
				Name="VCMIDLTool"
				TargetEnvironment="3"
			/>
			<Tool
				Name="VCCLCompilerTool"
				AdditionalIncludeDirectories="$(bz2Dir)"
				PreprocessorDefinitions="WIN32;_FILE_OFFSET_BITS=64;_CRT_SECURE_NO_DEPRECATE;_CRT_NONSTDC_NO_DEPRECATE"
			/>
			<Tool
				Name="VCManagedResourceCompilerTool"
			/>
			<Tool
				Name="VCResourceCompilerTool"
			/>
			<Tool
				Name="VCPreLinkEventTool"
			/>
			<Tool
				Name="VCLinkerTool"
				BaseAddress="0x1D170000"
				TargetMachine="17"
			/>
			<Tool
				Name="VCALinkTool"
			/>
			<Tool
				Name="VCManifestTool"
			/>
			<Tool
				Name="VCXDCMakeTool"
			/>
			<Tool
				Name="VCBscMakeTool"
			/>
			<Tool
				Name="VCFxCopTool"
			/>
			<Tool
				Name="VCAppVerifierTool"
			/>
			<Tool
				Name="VCPostBuildEventTool"
			/>
		</Configuration>
	</Configurations>
	<References>
	</References>
	<Files>
		<Filter
			Name="Source Files"
			>
			<File
				RelativePath="..\Modules\bz2module.c"
				>
			</File>
		</Filter>
		<Filter
			Name="bzip2 1.0.5 Header Files"
			>
			<File
				RelativePath="$(bz2Dir)\bzlib.h"
				>
			</File>
			<File
				RelativePath="$(bz2Dir)\bzlib_private.h"
				>
			</File>
		</Filter>
		<Filter
			Name="bzip2 1.0.5 Source Files"
			>
			<File
				RelativePath="$(bz2Dir)\blocksort.c"
				>
			</File>
			<File
				RelativePath="$(bz2Dir)\bzlib.c"
				>
			</File>
			<File
				RelativePath="$(bz2Dir)\compress.c"
				>
			</File>
			<File
				RelativePath="$(bz2Dir)\crctable.c"
				>
			</File>
			<File
				RelativePath="$(bz2Dir)\decompress.c"
				>
			</File>
			<File
				RelativePath="$(bz2Dir)\huffman.c"
				>
			</File>
			<File
				RelativePath="$(bz2Dir)\randtable.c"
				>
			</File>
		</Filter>
	</Files>
	<Globals>
	</Globals>
</VisualStudioProject>
=======
<?xml version="1.0" encoding="Windows-1252"?>
<VisualStudioProject
	ProjectType="Visual C++"
	Version="9,00"
	Name="bz2"
	ProjectGUID="{73FCD2BD-F133-46B7-8EC1-144CD82A59D5}"
	RootNamespace="bz2"
	Keyword="Win32Proj"
	TargetFrameworkVersion="196613"
	>
	<Platforms>
		<Platform
			Name="Win32"
		/>
		<Platform
			Name="x64"
		/>
	</Platforms>
	<ToolFiles>
	</ToolFiles>
	<Configurations>
		<Configuration
			Name="Debug|Win32"
			ConfigurationType="2"
			InheritedPropertySheets=".\pyd_d.vsprops"
			CharacterSet="0"
			>
			<Tool
				Name="VCPreBuildEventTool"
			/>
			<Tool
				Name="VCCustomBuildTool"
			/>
			<Tool
				Name="VCXMLDataGeneratorTool"
			/>
			<Tool
				Name="VCWebServiceProxyGeneratorTool"
			/>
			<Tool
				Name="VCMIDLTool"
			/>
			<Tool
				Name="VCCLCompilerTool"
				AdditionalIncludeDirectories="$(bz2Dir)"
				PreprocessorDefinitions="WIN32;_FILE_OFFSET_BITS=64"
			/>
			<Tool
				Name="VCManagedResourceCompilerTool"
			/>
			<Tool
				Name="VCResourceCompilerTool"
			/>
			<Tool
				Name="VCPreLinkEventTool"
			/>
			<Tool
				Name="VCLinkerTool"
				BaseAddress="0x1D170000"
			/>
			<Tool
				Name="VCALinkTool"
			/>
			<Tool
				Name="VCManifestTool"
			/>
			<Tool
				Name="VCXDCMakeTool"
			/>
			<Tool
				Name="VCBscMakeTool"
			/>
			<Tool
				Name="VCFxCopTool"
			/>
			<Tool
				Name="VCAppVerifierTool"
			/>
			<Tool
				Name="VCPostBuildEventTool"
			/>
		</Configuration>
		<Configuration
			Name="Debug|x64"
			ConfigurationType="2"
			InheritedPropertySheets=".\pyd_d.vsprops;.\x64.vsprops"
			CharacterSet="0"
			>
			<Tool
				Name="VCPreBuildEventTool"
			/>
			<Tool
				Name="VCCustomBuildTool"
			/>
			<Tool
				Name="VCXMLDataGeneratorTool"
			/>
			<Tool
				Name="VCWebServiceProxyGeneratorTool"
			/>
			<Tool
				Name="VCMIDLTool"
				TargetEnvironment="3"
			/>
			<Tool
				Name="VCCLCompilerTool"
				AdditionalIncludeDirectories="$(bz2Dir)"
				PreprocessorDefinitions="WIN32;_FILE_OFFSET_BITS=64"
			/>
			<Tool
				Name="VCManagedResourceCompilerTool"
			/>
			<Tool
				Name="VCResourceCompilerTool"
			/>
			<Tool
				Name="VCPreLinkEventTool"
			/>
			<Tool
				Name="VCLinkerTool"
				BaseAddress="0x1D170000"
			/>
			<Tool
				Name="VCALinkTool"
			/>
			<Tool
				Name="VCManifestTool"
			/>
			<Tool
				Name="VCXDCMakeTool"
			/>
			<Tool
				Name="VCBscMakeTool"
			/>
			<Tool
				Name="VCFxCopTool"
			/>
			<Tool
				Name="VCAppVerifierTool"
			/>
			<Tool
				Name="VCPostBuildEventTool"
			/>
		</Configuration>
		<Configuration
			Name="Release|Win32"
			ConfigurationType="2"
			InheritedPropertySheets=".\pyd.vsprops"
			CharacterSet="0"
			WholeProgramOptimization="1"
			>
			<Tool
				Name="VCPreBuildEventTool"
			/>
			<Tool
				Name="VCCustomBuildTool"
			/>
			<Tool
				Name="VCXMLDataGeneratorTool"
			/>
			<Tool
				Name="VCWebServiceProxyGeneratorTool"
			/>
			<Tool
				Name="VCMIDLTool"
			/>
			<Tool
				Name="VCCLCompilerTool"
				AdditionalIncludeDirectories="$(bz2Dir)"
				PreprocessorDefinitions="WIN32;_FILE_OFFSET_BITS=64"
			/>
			<Tool
				Name="VCManagedResourceCompilerTool"
			/>
			<Tool
				Name="VCResourceCompilerTool"
			/>
			<Tool
				Name="VCPreLinkEventTool"
			/>
			<Tool
				Name="VCLinkerTool"
				BaseAddress="0x1D170000"
			/>
			<Tool
				Name="VCALinkTool"
			/>
			<Tool
				Name="VCManifestTool"
			/>
			<Tool
				Name="VCXDCMakeTool"
			/>
			<Tool
				Name="VCBscMakeTool"
			/>
			<Tool
				Name="VCFxCopTool"
			/>
			<Tool
				Name="VCAppVerifierTool"
			/>
			<Tool
				Name="VCPostBuildEventTool"
			/>
		</Configuration>
		<Configuration
			Name="Release|x64"
			ConfigurationType="2"
			InheritedPropertySheets=".\pyd.vsprops;.\x64.vsprops"
			CharacterSet="0"
			WholeProgramOptimization="1"
			>
			<Tool
				Name="VCPreBuildEventTool"
			/>
			<Tool
				Name="VCCustomBuildTool"
			/>
			<Tool
				Name="VCXMLDataGeneratorTool"
			/>
			<Tool
				Name="VCWebServiceProxyGeneratorTool"
			/>
			<Tool
				Name="VCMIDLTool"
				TargetEnvironment="3"
			/>
			<Tool
				Name="VCCLCompilerTool"
				AdditionalIncludeDirectories="$(bz2Dir)"
				PreprocessorDefinitions="WIN32;_FILE_OFFSET_BITS=64"
			/>
			<Tool
				Name="VCManagedResourceCompilerTool"
			/>
			<Tool
				Name="VCResourceCompilerTool"
			/>
			<Tool
				Name="VCPreLinkEventTool"
			/>
			<Tool
				Name="VCLinkerTool"
				BaseAddress="0x1D170000"
			/>
			<Tool
				Name="VCALinkTool"
			/>
			<Tool
				Name="VCManifestTool"
			/>
			<Tool
				Name="VCXDCMakeTool"
			/>
			<Tool
				Name="VCBscMakeTool"
			/>
			<Tool
				Name="VCFxCopTool"
			/>
			<Tool
				Name="VCAppVerifierTool"
			/>
			<Tool
				Name="VCPostBuildEventTool"
			/>
		</Configuration>
		<Configuration
			Name="PGInstrument|Win32"
			ConfigurationType="2"
			InheritedPropertySheets=".\pyd.vsprops;.\pginstrument.vsprops"
			CharacterSet="0"
			WholeProgramOptimization="1"
			>
			<Tool
				Name="VCPreBuildEventTool"
			/>
			<Tool
				Name="VCCustomBuildTool"
			/>
			<Tool
				Name="VCXMLDataGeneratorTool"
			/>
			<Tool
				Name="VCWebServiceProxyGeneratorTool"
			/>
			<Tool
				Name="VCMIDLTool"
			/>
			<Tool
				Name="VCCLCompilerTool"
				AdditionalIncludeDirectories="$(bz2Dir)"
				PreprocessorDefinitions="WIN32;_FILE_OFFSET_BITS=64"
			/>
			<Tool
				Name="VCManagedResourceCompilerTool"
			/>
			<Tool
				Name="VCResourceCompilerTool"
			/>
			<Tool
				Name="VCPreLinkEventTool"
			/>
			<Tool
				Name="VCLinkerTool"
				BaseAddress="0x1D170000"
			/>
			<Tool
				Name="VCALinkTool"
			/>
			<Tool
				Name="VCManifestTool"
			/>
			<Tool
				Name="VCXDCMakeTool"
			/>
			<Tool
				Name="VCBscMakeTool"
			/>
			<Tool
				Name="VCFxCopTool"
			/>
			<Tool
				Name="VCAppVerifierTool"
			/>
			<Tool
				Name="VCPostBuildEventTool"
			/>
		</Configuration>
		<Configuration
			Name="PGInstrument|x64"
			ConfigurationType="2"
			InheritedPropertySheets=".\pyd.vsprops;.\x64.vsprops;.\pginstrument.vsprops"
			CharacterSet="0"
			WholeProgramOptimization="1"
			>
			<Tool
				Name="VCPreBuildEventTool"
			/>
			<Tool
				Name="VCCustomBuildTool"
			/>
			<Tool
				Name="VCXMLDataGeneratorTool"
			/>
			<Tool
				Name="VCWebServiceProxyGeneratorTool"
			/>
			<Tool
				Name="VCMIDLTool"
				TargetEnvironment="3"
			/>
			<Tool
				Name="VCCLCompilerTool"
				AdditionalIncludeDirectories="$(bz2Dir)"
				PreprocessorDefinitions="WIN32;_FILE_OFFSET_BITS=64"
			/>
			<Tool
				Name="VCManagedResourceCompilerTool"
			/>
			<Tool
				Name="VCResourceCompilerTool"
			/>
			<Tool
				Name="VCPreLinkEventTool"
			/>
			<Tool
				Name="VCLinkerTool"
				BaseAddress="0x1D170000"
				TargetMachine="17"
			/>
			<Tool
				Name="VCALinkTool"
			/>
			<Tool
				Name="VCManifestTool"
			/>
			<Tool
				Name="VCXDCMakeTool"
			/>
			<Tool
				Name="VCBscMakeTool"
			/>
			<Tool
				Name="VCFxCopTool"
			/>
			<Tool
				Name="VCAppVerifierTool"
			/>
			<Tool
				Name="VCPostBuildEventTool"
			/>
		</Configuration>
		<Configuration
			Name="PGUpdate|Win32"
			ConfigurationType="2"
			InheritedPropertySheets=".\pyd.vsprops;.\pgupdate.vsprops"
			CharacterSet="0"
			WholeProgramOptimization="1"
			>
			<Tool
				Name="VCPreBuildEventTool"
			/>
			<Tool
				Name="VCCustomBuildTool"
			/>
			<Tool
				Name="VCXMLDataGeneratorTool"
			/>
			<Tool
				Name="VCWebServiceProxyGeneratorTool"
			/>
			<Tool
				Name="VCMIDLTool"
			/>
			<Tool
				Name="VCCLCompilerTool"
				AdditionalIncludeDirectories="$(bz2Dir)"
				PreprocessorDefinitions="WIN32;_FILE_OFFSET_BITS=64"
			/>
			<Tool
				Name="VCManagedResourceCompilerTool"
			/>
			<Tool
				Name="VCResourceCompilerTool"
			/>
			<Tool
				Name="VCPreLinkEventTool"
			/>
			<Tool
				Name="VCLinkerTool"
				BaseAddress="0x1D170000"
			/>
			<Tool
				Name="VCALinkTool"
			/>
			<Tool
				Name="VCManifestTool"
			/>
			<Tool
				Name="VCXDCMakeTool"
			/>
			<Tool
				Name="VCBscMakeTool"
			/>
			<Tool
				Name="VCFxCopTool"
			/>
			<Tool
				Name="VCAppVerifierTool"
			/>
			<Tool
				Name="VCPostBuildEventTool"
			/>
		</Configuration>
		<Configuration
			Name="PGUpdate|x64"
			ConfigurationType="2"
			InheritedPropertySheets=".\pyd.vsprops;.\x64.vsprops;.\pgupdate.vsprops"
			CharacterSet="0"
			WholeProgramOptimization="1"
			>
			<Tool
				Name="VCPreBuildEventTool"
			/>
			<Tool
				Name="VCCustomBuildTool"
			/>
			<Tool
				Name="VCXMLDataGeneratorTool"
			/>
			<Tool
				Name="VCWebServiceProxyGeneratorTool"
			/>
			<Tool
				Name="VCMIDLTool"
				TargetEnvironment="3"
			/>
			<Tool
				Name="VCCLCompilerTool"
				AdditionalIncludeDirectories="$(bz2Dir)"
				PreprocessorDefinitions="WIN32;_FILE_OFFSET_BITS=64"
			/>
			<Tool
				Name="VCManagedResourceCompilerTool"
			/>
			<Tool
				Name="VCResourceCompilerTool"
			/>
			<Tool
				Name="VCPreLinkEventTool"
			/>
			<Tool
				Name="VCLinkerTool"
				BaseAddress="0x1D170000"
				TargetMachine="17"
			/>
			<Tool
				Name="VCALinkTool"
			/>
			<Tool
				Name="VCManifestTool"
			/>
			<Tool
				Name="VCXDCMakeTool"
			/>
			<Tool
				Name="VCBscMakeTool"
			/>
			<Tool
				Name="VCFxCopTool"
			/>
			<Tool
				Name="VCAppVerifierTool"
			/>
			<Tool
				Name="VCPostBuildEventTool"
			/>
		</Configuration>
	</Configurations>
	<References>
	</References>
	<Files>
		<Filter
			Name="Source Files"
			>
			<File
				RelativePath="..\Modules\bz2module.c"
				>
			</File>
		</Filter>
		<Filter
			Name="bzip2 1.0.5 Header Files"
			>
			<File
				RelativePath="$(bz2Dir)\bzlib.h"
				>
			</File>
			<File
				RelativePath="$(bz2Dir)\bzlib_private.h"
				>
			</File>
		</Filter>
		<Filter
			Name="bzip2 1.0.5 Source Files"
			>
			<File
				RelativePath="$(bz2Dir)\blocksort.c"
				>
			</File>
			<File
				RelativePath="$(bz2Dir)\bzlib.c"
				>
			</File>
			<File
				RelativePath="$(bz2Dir)\compress.c"
				>
			</File>
			<File
				RelativePath="$(bz2Dir)\crctable.c"
				>
			</File>
			<File
				RelativePath="$(bz2Dir)\decompress.c"
				>
			</File>
			<File
				RelativePath="$(bz2Dir)\huffman.c"
				>
			</File>
			<File
				RelativePath="$(bz2Dir)\randtable.c"
				>
			</File>
		</Filter>
	</Files>
	<Globals>
	</Globals>
</VisualStudioProject>
>>>>>>> 21967d0b
<|MERGE_RESOLUTION|>--- conflicted
+++ resolved
@@ -1,1165 +1,581 @@
-<<<<<<< HEAD
-<?xml version="1.0" encoding="Windows-1252"?>
-<VisualStudioProject
-	ProjectType="Visual C++"
-	Version="9,00"
-	Name="bz2"
-	ProjectGUID="{73FCD2BD-F133-46B7-8EC1-144CD82A59D5}"
-	RootNamespace="bz2"
-	Keyword="Win32Proj"
-	TargetFrameworkVersion="196613"
-	>
-	<Platforms>
-		<Platform
-			Name="Win32"
-		/>
-		<Platform
-			Name="x64"
-		/>
-	</Platforms>
-	<ToolFiles>
-	</ToolFiles>
-	<Configurations>
-		<Configuration
-			Name="Debug|Win32"
-			ConfigurationType="2"
-			InheritedPropertySheets=".\pyd_d.vsprops"
-			CharacterSet="0"
-			>
-			<Tool
-				Name="VCPreBuildEventTool"
-			/>
-			<Tool
-				Name="VCCustomBuildTool"
-			/>
-			<Tool
-				Name="VCXMLDataGeneratorTool"
-			/>
-			<Tool
-				Name="VCWebServiceProxyGeneratorTool"
-			/>
-			<Tool
-				Name="VCMIDLTool"
-			/>
-			<Tool
-				Name="VCCLCompilerTool"
-				AdditionalIncludeDirectories="$(bz2Dir)"
-				PreprocessorDefinitions="WIN32;_FILE_OFFSET_BITS=64;_CRT_SECURE_NO_DEPRECATE;_CRT_NONSTDC_NO_DEPRECATE"
-			/>
-			<Tool
-				Name="VCManagedResourceCompilerTool"
-			/>
-			<Tool
-				Name="VCResourceCompilerTool"
-			/>
-			<Tool
-				Name="VCPreLinkEventTool"
-			/>
-			<Tool
-				Name="VCLinkerTool"
-				BaseAddress="0x1D170000"
-			/>
-			<Tool
-				Name="VCALinkTool"
-			/>
-			<Tool
-				Name="VCManifestTool"
-			/>
-			<Tool
-				Name="VCXDCMakeTool"
-			/>
-			<Tool
-				Name="VCBscMakeTool"
-			/>
-			<Tool
-				Name="VCFxCopTool"
-			/>
-			<Tool
-				Name="VCAppVerifierTool"
-			/>
-			<Tool
-				Name="VCPostBuildEventTool"
-			/>
-		</Configuration>
-		<Configuration
-			Name="Debug|x64"
-			ConfigurationType="2"
-			InheritedPropertySheets=".\pyd_d.vsprops;.\x64.vsprops"
-			CharacterSet="0"
-			>
-			<Tool
-				Name="VCPreBuildEventTool"
-			/>
-			<Tool
-				Name="VCCustomBuildTool"
-			/>
-			<Tool
-				Name="VCXMLDataGeneratorTool"
-			/>
-			<Tool
-				Name="VCWebServiceProxyGeneratorTool"
-			/>
-			<Tool
-				Name="VCMIDLTool"
-				TargetEnvironment="3"
-			/>
-			<Tool
-				Name="VCCLCompilerTool"
-				AdditionalIncludeDirectories="$(bz2Dir)"
-				PreprocessorDefinitions="WIN32;_FILE_OFFSET_BITS=64;_CRT_SECURE_NO_DEPRECATE;_CRT_NONSTDC_NO_DEPRECATE"
-			/>
-			<Tool
-				Name="VCManagedResourceCompilerTool"
-			/>
-			<Tool
-				Name="VCResourceCompilerTool"
-			/>
-			<Tool
-				Name="VCPreLinkEventTool"
-			/>
-			<Tool
-				Name="VCLinkerTool"
-				BaseAddress="0x1D170000"
-			/>
-			<Tool
-				Name="VCALinkTool"
-			/>
-			<Tool
-				Name="VCManifestTool"
-			/>
-			<Tool
-				Name="VCXDCMakeTool"
-			/>
-			<Tool
-				Name="VCBscMakeTool"
-			/>
-			<Tool
-				Name="VCFxCopTool"
-			/>
-			<Tool
-				Name="VCAppVerifierTool"
-			/>
-			<Tool
-				Name="VCPostBuildEventTool"
-			/>
-		</Configuration>
-		<Configuration
-			Name="Release|Win32"
-			ConfigurationType="2"
-			InheritedPropertySheets=".\pyd.vsprops"
-			CharacterSet="0"
-			WholeProgramOptimization="1"
-			>
-			<Tool
-				Name="VCPreBuildEventTool"
-			/>
-			<Tool
-				Name="VCCustomBuildTool"
-			/>
-			<Tool
-				Name="VCXMLDataGeneratorTool"
-			/>
-			<Tool
-				Name="VCWebServiceProxyGeneratorTool"
-			/>
-			<Tool
-				Name="VCMIDLTool"
-			/>
-			<Tool
-				Name="VCCLCompilerTool"
-				AdditionalIncludeDirectories="$(bz2Dir)"
-				PreprocessorDefinitions="WIN32;_FILE_OFFSET_BITS=64;_CRT_SECURE_NO_DEPRECATE;_CRT_NONSTDC_NO_DEPRECATE"
-			/>
-			<Tool
-				Name="VCManagedResourceCompilerTool"
-			/>
-			<Tool
-				Name="VCResourceCompilerTool"
-			/>
-			<Tool
-				Name="VCPreLinkEventTool"
-			/>
-			<Tool
-				Name="VCLinkerTool"
-				BaseAddress="0x1D170000"
-			/>
-			<Tool
-				Name="VCALinkTool"
-			/>
-			<Tool
-				Name="VCManifestTool"
-			/>
-			<Tool
-				Name="VCXDCMakeTool"
-			/>
-			<Tool
-				Name="VCBscMakeTool"
-			/>
-			<Tool
-				Name="VCFxCopTool"
-			/>
-			<Tool
-				Name="VCAppVerifierTool"
-			/>
-			<Tool
-				Name="VCPostBuildEventTool"
-			/>
-		</Configuration>
-		<Configuration
-			Name="Release|x64"
-			ConfigurationType="2"
-			InheritedPropertySheets=".\pyd.vsprops;.\x64.vsprops"
-			CharacterSet="0"
-			WholeProgramOptimization="1"
-			>
-			<Tool
-				Name="VCPreBuildEventTool"
-			/>
-			<Tool
-				Name="VCCustomBuildTool"
-			/>
-			<Tool
-				Name="VCXMLDataGeneratorTool"
-			/>
-			<Tool
-				Name="VCWebServiceProxyGeneratorTool"
-			/>
-			<Tool
-				Name="VCMIDLTool"
-				TargetEnvironment="3"
-			/>
-			<Tool
-				Name="VCCLCompilerTool"
-				AdditionalIncludeDirectories="$(bz2Dir)"
-				PreprocessorDefinitions="WIN32;_FILE_OFFSET_BITS=64;_CRT_SECURE_NO_DEPRECATE;_CRT_NONSTDC_NO_DEPRECATE"
-			/>
-			<Tool
-				Name="VCManagedResourceCompilerTool"
-			/>
-			<Tool
-				Name="VCResourceCompilerTool"
-			/>
-			<Tool
-				Name="VCPreLinkEventTool"
-			/>
-			<Tool
-				Name="VCLinkerTool"
-				BaseAddress="0x1D170000"
-			/>
-			<Tool
-				Name="VCALinkTool"
-			/>
-			<Tool
-				Name="VCManifestTool"
-			/>
-			<Tool
-				Name="VCXDCMakeTool"
-			/>
-			<Tool
-				Name="VCBscMakeTool"
-			/>
-			<Tool
-				Name="VCFxCopTool"
-			/>
-			<Tool
-				Name="VCAppVerifierTool"
-			/>
-			<Tool
-				Name="VCPostBuildEventTool"
-			/>
-		</Configuration>
-		<Configuration
-			Name="PGInstrument|Win32"
-			ConfigurationType="2"
-			InheritedPropertySheets=".\pyd.vsprops;.\pginstrument.vsprops"
-			CharacterSet="0"
-			WholeProgramOptimization="1"
-			>
-			<Tool
-				Name="VCPreBuildEventTool"
-			/>
-			<Tool
-				Name="VCCustomBuildTool"
-			/>
-			<Tool
-				Name="VCXMLDataGeneratorTool"
-			/>
-			<Tool
-				Name="VCWebServiceProxyGeneratorTool"
-			/>
-			<Tool
-				Name="VCMIDLTool"
-			/>
-			<Tool
-				Name="VCCLCompilerTool"
-				AdditionalIncludeDirectories="$(bz2Dir)"
-				PreprocessorDefinitions="WIN32;_FILE_OFFSET_BITS=64;_CRT_SECURE_NO_DEPRECATE;_CRT_NONSTDC_NO_DEPRECATE"
-			/>
-			<Tool
-				Name="VCManagedResourceCompilerTool"
-			/>
-			<Tool
-				Name="VCResourceCompilerTool"
-			/>
-			<Tool
-				Name="VCPreLinkEventTool"
-			/>
-			<Tool
-				Name="VCLinkerTool"
-				BaseAddress="0x1D170000"
-			/>
-			<Tool
-				Name="VCALinkTool"
-			/>
-			<Tool
-				Name="VCManifestTool"
-			/>
-			<Tool
-				Name="VCXDCMakeTool"
-			/>
-			<Tool
-				Name="VCBscMakeTool"
-			/>
-			<Tool
-				Name="VCFxCopTool"
-			/>
-			<Tool
-				Name="VCAppVerifierTool"
-			/>
-			<Tool
-				Name="VCPostBuildEventTool"
-			/>
-		</Configuration>
-		<Configuration
-			Name="PGInstrument|x64"
-			ConfigurationType="2"
-			InheritedPropertySheets=".\pyd.vsprops;.\x64.vsprops;.\pginstrument.vsprops"
-			CharacterSet="0"
-			WholeProgramOptimization="1"
-			>
-			<Tool
-				Name="VCPreBuildEventTool"
-			/>
-			<Tool
-				Name="VCCustomBuildTool"
-			/>
-			<Tool
-				Name="VCXMLDataGeneratorTool"
-			/>
-			<Tool
-				Name="VCWebServiceProxyGeneratorTool"
-			/>
-			<Tool
-				Name="VCMIDLTool"
-				TargetEnvironment="3"
-			/>
-			<Tool
-				Name="VCCLCompilerTool"
-				AdditionalIncludeDirectories="$(bz2Dir)"
-				PreprocessorDefinitions="WIN32;_FILE_OFFSET_BITS=64;_CRT_SECURE_NO_DEPRECATE;_CRT_NONSTDC_NO_DEPRECATE"
-			/>
-			<Tool
-				Name="VCManagedResourceCompilerTool"
-			/>
-			<Tool
-				Name="VCResourceCompilerTool"
-			/>
-			<Tool
-				Name="VCPreLinkEventTool"
-			/>
-			<Tool
-				Name="VCLinkerTool"
-				BaseAddress="0x1D170000"
-				TargetMachine="17"
-			/>
-			<Tool
-				Name="VCALinkTool"
-			/>
-			<Tool
-				Name="VCManifestTool"
-			/>
-			<Tool
-				Name="VCXDCMakeTool"
-			/>
-			<Tool
-				Name="VCBscMakeTool"
-			/>
-			<Tool
-				Name="VCFxCopTool"
-			/>
-			<Tool
-				Name="VCAppVerifierTool"
-			/>
-			<Tool
-				Name="VCPostBuildEventTool"
-			/>
-		</Configuration>
-		<Configuration
-			Name="PGUpdate|Win32"
-			ConfigurationType="2"
-			InheritedPropertySheets=".\pyd.vsprops;.\pgupdate.vsprops"
-			CharacterSet="0"
-			WholeProgramOptimization="1"
-			>
-			<Tool
-				Name="VCPreBuildEventTool"
-			/>
-			<Tool
-				Name="VCCustomBuildTool"
-			/>
-			<Tool
-				Name="VCXMLDataGeneratorTool"
-			/>
-			<Tool
-				Name="VCWebServiceProxyGeneratorTool"
-			/>
-			<Tool
-				Name="VCMIDLTool"
-			/>
-			<Tool
-				Name="VCCLCompilerTool"
-				AdditionalIncludeDirectories="$(bz2Dir)"
-				PreprocessorDefinitions="WIN32;_FILE_OFFSET_BITS=64;_CRT_SECURE_NO_DEPRECATE;_CRT_NONSTDC_NO_DEPRECATE"
-			/>
-			<Tool
-				Name="VCManagedResourceCompilerTool"
-			/>
-			<Tool
-				Name="VCResourceCompilerTool"
-			/>
-			<Tool
-				Name="VCPreLinkEventTool"
-			/>
-			<Tool
-				Name="VCLinkerTool"
-				BaseAddress="0x1D170000"
-			/>
-			<Tool
-				Name="VCALinkTool"
-			/>
-			<Tool
-				Name="VCManifestTool"
-			/>
-			<Tool
-				Name="VCXDCMakeTool"
-			/>
-			<Tool
-				Name="VCBscMakeTool"
-			/>
-			<Tool
-				Name="VCFxCopTool"
-			/>
-			<Tool
-				Name="VCAppVerifierTool"
-			/>
-			<Tool
-				Name="VCPostBuildEventTool"
-			/>
-		</Configuration>
-		<Configuration
-			Name="PGUpdate|x64"
-			ConfigurationType="2"
-			InheritedPropertySheets=".\pyd.vsprops;.\x64.vsprops;.\pgupdate.vsprops"
-			CharacterSet="0"
-			WholeProgramOptimization="1"
-			>
-			<Tool
-				Name="VCPreBuildEventTool"
-			/>
-			<Tool
-				Name="VCCustomBuildTool"
-			/>
-			<Tool
-				Name="VCXMLDataGeneratorTool"
-			/>
-			<Tool
-				Name="VCWebServiceProxyGeneratorTool"
-			/>
-			<Tool
-				Name="VCMIDLTool"
-				TargetEnvironment="3"
-			/>
-			<Tool
-				Name="VCCLCompilerTool"
-				AdditionalIncludeDirectories="$(bz2Dir)"
-				PreprocessorDefinitions="WIN32;_FILE_OFFSET_BITS=64;_CRT_SECURE_NO_DEPRECATE;_CRT_NONSTDC_NO_DEPRECATE"
-			/>
-			<Tool
-				Name="VCManagedResourceCompilerTool"
-			/>
-			<Tool
-				Name="VCResourceCompilerTool"
-			/>
-			<Tool
-				Name="VCPreLinkEventTool"
-			/>
-			<Tool
-				Name="VCLinkerTool"
-				BaseAddress="0x1D170000"
-				TargetMachine="17"
-			/>
-			<Tool
-				Name="VCALinkTool"
-			/>
-			<Tool
-				Name="VCManifestTool"
-			/>
-			<Tool
-				Name="VCXDCMakeTool"
-			/>
-			<Tool
-				Name="VCBscMakeTool"
-			/>
-			<Tool
-				Name="VCFxCopTool"
-			/>
-			<Tool
-				Name="VCAppVerifierTool"
-			/>
-			<Tool
-				Name="VCPostBuildEventTool"
-			/>
-		</Configuration>
-	</Configurations>
-	<References>
-	</References>
-	<Files>
-		<Filter
-			Name="Source Files"
-			>
-			<File
-				RelativePath="..\Modules\bz2module.c"
-				>
-			</File>
-		</Filter>
-		<Filter
-			Name="bzip2 1.0.5 Header Files"
-			>
-			<File
-				RelativePath="$(bz2Dir)\bzlib.h"
-				>
-			</File>
-			<File
-				RelativePath="$(bz2Dir)\bzlib_private.h"
-				>
-			</File>
-		</Filter>
-		<Filter
-			Name="bzip2 1.0.5 Source Files"
-			>
-			<File
-				RelativePath="$(bz2Dir)\blocksort.c"
-				>
-			</File>
-			<File
-				RelativePath="$(bz2Dir)\bzlib.c"
-				>
-			</File>
-			<File
-				RelativePath="$(bz2Dir)\compress.c"
-				>
-			</File>
-			<File
-				RelativePath="$(bz2Dir)\crctable.c"
-				>
-			</File>
-			<File
-				RelativePath="$(bz2Dir)\decompress.c"
-				>
-			</File>
-			<File
-				RelativePath="$(bz2Dir)\huffman.c"
-				>
-			</File>
-			<File
-				RelativePath="$(bz2Dir)\randtable.c"
-				>
-			</File>
-		</Filter>
-	</Files>
-	<Globals>
-	</Globals>
-</VisualStudioProject>
-=======
-<?xml version="1.0" encoding="Windows-1252"?>
-<VisualStudioProject
-	ProjectType="Visual C++"
-	Version="9,00"
-	Name="bz2"
-	ProjectGUID="{73FCD2BD-F133-46B7-8EC1-144CD82A59D5}"
-	RootNamespace="bz2"
-	Keyword="Win32Proj"
-	TargetFrameworkVersion="196613"
-	>
-	<Platforms>
-		<Platform
-			Name="Win32"
-		/>
-		<Platform
-			Name="x64"
-		/>
-	</Platforms>
-	<ToolFiles>
-	</ToolFiles>
-	<Configurations>
-		<Configuration
-			Name="Debug|Win32"
-			ConfigurationType="2"
-			InheritedPropertySheets=".\pyd_d.vsprops"
-			CharacterSet="0"
-			>
-			<Tool
-				Name="VCPreBuildEventTool"
-			/>
-			<Tool
-				Name="VCCustomBuildTool"
-			/>
-			<Tool
-				Name="VCXMLDataGeneratorTool"
-			/>
-			<Tool
-				Name="VCWebServiceProxyGeneratorTool"
-			/>
-			<Tool
-				Name="VCMIDLTool"
-			/>
-			<Tool
-				Name="VCCLCompilerTool"
-				AdditionalIncludeDirectories="$(bz2Dir)"
-				PreprocessorDefinitions="WIN32;_FILE_OFFSET_BITS=64"
-			/>
-			<Tool
-				Name="VCManagedResourceCompilerTool"
-			/>
-			<Tool
-				Name="VCResourceCompilerTool"
-			/>
-			<Tool
-				Name="VCPreLinkEventTool"
-			/>
-			<Tool
-				Name="VCLinkerTool"
-				BaseAddress="0x1D170000"
-			/>
-			<Tool
-				Name="VCALinkTool"
-			/>
-			<Tool
-				Name="VCManifestTool"
-			/>
-			<Tool
-				Name="VCXDCMakeTool"
-			/>
-			<Tool
-				Name="VCBscMakeTool"
-			/>
-			<Tool
-				Name="VCFxCopTool"
-			/>
-			<Tool
-				Name="VCAppVerifierTool"
-			/>
-			<Tool
-				Name="VCPostBuildEventTool"
-			/>
-		</Configuration>
-		<Configuration
-			Name="Debug|x64"
-			ConfigurationType="2"
-			InheritedPropertySheets=".\pyd_d.vsprops;.\x64.vsprops"
-			CharacterSet="0"
-			>
-			<Tool
-				Name="VCPreBuildEventTool"
-			/>
-			<Tool
-				Name="VCCustomBuildTool"
-			/>
-			<Tool
-				Name="VCXMLDataGeneratorTool"
-			/>
-			<Tool
-				Name="VCWebServiceProxyGeneratorTool"
-			/>
-			<Tool
-				Name="VCMIDLTool"
-				TargetEnvironment="3"
-			/>
-			<Tool
-				Name="VCCLCompilerTool"
-				AdditionalIncludeDirectories="$(bz2Dir)"
-				PreprocessorDefinitions="WIN32;_FILE_OFFSET_BITS=64"
-			/>
-			<Tool
-				Name="VCManagedResourceCompilerTool"
-			/>
-			<Tool
-				Name="VCResourceCompilerTool"
-			/>
-			<Tool
-				Name="VCPreLinkEventTool"
-			/>
-			<Tool
-				Name="VCLinkerTool"
-				BaseAddress="0x1D170000"
-			/>
-			<Tool
-				Name="VCALinkTool"
-			/>
-			<Tool
-				Name="VCManifestTool"
-			/>
-			<Tool
-				Name="VCXDCMakeTool"
-			/>
-			<Tool
-				Name="VCBscMakeTool"
-			/>
-			<Tool
-				Name="VCFxCopTool"
-			/>
-			<Tool
-				Name="VCAppVerifierTool"
-			/>
-			<Tool
-				Name="VCPostBuildEventTool"
-			/>
-		</Configuration>
-		<Configuration
-			Name="Release|Win32"
-			ConfigurationType="2"
-			InheritedPropertySheets=".\pyd.vsprops"
-			CharacterSet="0"
-			WholeProgramOptimization="1"
-			>
-			<Tool
-				Name="VCPreBuildEventTool"
-			/>
-			<Tool
-				Name="VCCustomBuildTool"
-			/>
-			<Tool
-				Name="VCXMLDataGeneratorTool"
-			/>
-			<Tool
-				Name="VCWebServiceProxyGeneratorTool"
-			/>
-			<Tool
-				Name="VCMIDLTool"
-			/>
-			<Tool
-				Name="VCCLCompilerTool"
-				AdditionalIncludeDirectories="$(bz2Dir)"
-				PreprocessorDefinitions="WIN32;_FILE_OFFSET_BITS=64"
-			/>
-			<Tool
-				Name="VCManagedResourceCompilerTool"
-			/>
-			<Tool
-				Name="VCResourceCompilerTool"
-			/>
-			<Tool
-				Name="VCPreLinkEventTool"
-			/>
-			<Tool
-				Name="VCLinkerTool"
-				BaseAddress="0x1D170000"
-			/>
-			<Tool
-				Name="VCALinkTool"
-			/>
-			<Tool
-				Name="VCManifestTool"
-			/>
-			<Tool
-				Name="VCXDCMakeTool"
-			/>
-			<Tool
-				Name="VCBscMakeTool"
-			/>
-			<Tool
-				Name="VCFxCopTool"
-			/>
-			<Tool
-				Name="VCAppVerifierTool"
-			/>
-			<Tool
-				Name="VCPostBuildEventTool"
-			/>
-		</Configuration>
-		<Configuration
-			Name="Release|x64"
-			ConfigurationType="2"
-			InheritedPropertySheets=".\pyd.vsprops;.\x64.vsprops"
-			CharacterSet="0"
-			WholeProgramOptimization="1"
-			>
-			<Tool
-				Name="VCPreBuildEventTool"
-			/>
-			<Tool
-				Name="VCCustomBuildTool"
-			/>
-			<Tool
-				Name="VCXMLDataGeneratorTool"
-			/>
-			<Tool
-				Name="VCWebServiceProxyGeneratorTool"
-			/>
-			<Tool
-				Name="VCMIDLTool"
-				TargetEnvironment="3"
-			/>
-			<Tool
-				Name="VCCLCompilerTool"
-				AdditionalIncludeDirectories="$(bz2Dir)"
-				PreprocessorDefinitions="WIN32;_FILE_OFFSET_BITS=64"
-			/>
-			<Tool
-				Name="VCManagedResourceCompilerTool"
-			/>
-			<Tool
-				Name="VCResourceCompilerTool"
-			/>
-			<Tool
-				Name="VCPreLinkEventTool"
-			/>
-			<Tool
-				Name="VCLinkerTool"
-				BaseAddress="0x1D170000"
-			/>
-			<Tool
-				Name="VCALinkTool"
-			/>
-			<Tool
-				Name="VCManifestTool"
-			/>
-			<Tool
-				Name="VCXDCMakeTool"
-			/>
-			<Tool
-				Name="VCBscMakeTool"
-			/>
-			<Tool
-				Name="VCFxCopTool"
-			/>
-			<Tool
-				Name="VCAppVerifierTool"
-			/>
-			<Tool
-				Name="VCPostBuildEventTool"
-			/>
-		</Configuration>
-		<Configuration
-			Name="PGInstrument|Win32"
-			ConfigurationType="2"
-			InheritedPropertySheets=".\pyd.vsprops;.\pginstrument.vsprops"
-			CharacterSet="0"
-			WholeProgramOptimization="1"
-			>
-			<Tool
-				Name="VCPreBuildEventTool"
-			/>
-			<Tool
-				Name="VCCustomBuildTool"
-			/>
-			<Tool
-				Name="VCXMLDataGeneratorTool"
-			/>
-			<Tool
-				Name="VCWebServiceProxyGeneratorTool"
-			/>
-			<Tool
-				Name="VCMIDLTool"
-			/>
-			<Tool
-				Name="VCCLCompilerTool"
-				AdditionalIncludeDirectories="$(bz2Dir)"
-				PreprocessorDefinitions="WIN32;_FILE_OFFSET_BITS=64"
-			/>
-			<Tool
-				Name="VCManagedResourceCompilerTool"
-			/>
-			<Tool
-				Name="VCResourceCompilerTool"
-			/>
-			<Tool
-				Name="VCPreLinkEventTool"
-			/>
-			<Tool
-				Name="VCLinkerTool"
-				BaseAddress="0x1D170000"
-			/>
-			<Tool
-				Name="VCALinkTool"
-			/>
-			<Tool
-				Name="VCManifestTool"
-			/>
-			<Tool
-				Name="VCXDCMakeTool"
-			/>
-			<Tool
-				Name="VCBscMakeTool"
-			/>
-			<Tool
-				Name="VCFxCopTool"
-			/>
-			<Tool
-				Name="VCAppVerifierTool"
-			/>
-			<Tool
-				Name="VCPostBuildEventTool"
-			/>
-		</Configuration>
-		<Configuration
-			Name="PGInstrument|x64"
-			ConfigurationType="2"
-			InheritedPropertySheets=".\pyd.vsprops;.\x64.vsprops;.\pginstrument.vsprops"
-			CharacterSet="0"
-			WholeProgramOptimization="1"
-			>
-			<Tool
-				Name="VCPreBuildEventTool"
-			/>
-			<Tool
-				Name="VCCustomBuildTool"
-			/>
-			<Tool
-				Name="VCXMLDataGeneratorTool"
-			/>
-			<Tool
-				Name="VCWebServiceProxyGeneratorTool"
-			/>
-			<Tool
-				Name="VCMIDLTool"
-				TargetEnvironment="3"
-			/>
-			<Tool
-				Name="VCCLCompilerTool"
-				AdditionalIncludeDirectories="$(bz2Dir)"
-				PreprocessorDefinitions="WIN32;_FILE_OFFSET_BITS=64"
-			/>
-			<Tool
-				Name="VCManagedResourceCompilerTool"
-			/>
-			<Tool
-				Name="VCResourceCompilerTool"
-			/>
-			<Tool
-				Name="VCPreLinkEventTool"
-			/>
-			<Tool
-				Name="VCLinkerTool"
-				BaseAddress="0x1D170000"
-				TargetMachine="17"
-			/>
-			<Tool
-				Name="VCALinkTool"
-			/>
-			<Tool
-				Name="VCManifestTool"
-			/>
-			<Tool
-				Name="VCXDCMakeTool"
-			/>
-			<Tool
-				Name="VCBscMakeTool"
-			/>
-			<Tool
-				Name="VCFxCopTool"
-			/>
-			<Tool
-				Name="VCAppVerifierTool"
-			/>
-			<Tool
-				Name="VCPostBuildEventTool"
-			/>
-		</Configuration>
-		<Configuration
-			Name="PGUpdate|Win32"
-			ConfigurationType="2"
-			InheritedPropertySheets=".\pyd.vsprops;.\pgupdate.vsprops"
-			CharacterSet="0"
-			WholeProgramOptimization="1"
-			>
-			<Tool
-				Name="VCPreBuildEventTool"
-			/>
-			<Tool
-				Name="VCCustomBuildTool"
-			/>
-			<Tool
-				Name="VCXMLDataGeneratorTool"
-			/>
-			<Tool
-				Name="VCWebServiceProxyGeneratorTool"
-			/>
-			<Tool
-				Name="VCMIDLTool"
-			/>
-			<Tool
-				Name="VCCLCompilerTool"
-				AdditionalIncludeDirectories="$(bz2Dir)"
-				PreprocessorDefinitions="WIN32;_FILE_OFFSET_BITS=64"
-			/>
-			<Tool
-				Name="VCManagedResourceCompilerTool"
-			/>
-			<Tool
-				Name="VCResourceCompilerTool"
-			/>
-			<Tool
-				Name="VCPreLinkEventTool"
-			/>
-			<Tool
-				Name="VCLinkerTool"
-				BaseAddress="0x1D170000"
-			/>
-			<Tool
-				Name="VCALinkTool"
-			/>
-			<Tool
-				Name="VCManifestTool"
-			/>
-			<Tool
-				Name="VCXDCMakeTool"
-			/>
-			<Tool
-				Name="VCBscMakeTool"
-			/>
-			<Tool
-				Name="VCFxCopTool"
-			/>
-			<Tool
-				Name="VCAppVerifierTool"
-			/>
-			<Tool
-				Name="VCPostBuildEventTool"
-			/>
-		</Configuration>
-		<Configuration
-			Name="PGUpdate|x64"
-			ConfigurationType="2"
-			InheritedPropertySheets=".\pyd.vsprops;.\x64.vsprops;.\pgupdate.vsprops"
-			CharacterSet="0"
-			WholeProgramOptimization="1"
-			>
-			<Tool
-				Name="VCPreBuildEventTool"
-			/>
-			<Tool
-				Name="VCCustomBuildTool"
-			/>
-			<Tool
-				Name="VCXMLDataGeneratorTool"
-			/>
-			<Tool
-				Name="VCWebServiceProxyGeneratorTool"
-			/>
-			<Tool
-				Name="VCMIDLTool"
-				TargetEnvironment="3"
-			/>
-			<Tool
-				Name="VCCLCompilerTool"
-				AdditionalIncludeDirectories="$(bz2Dir)"
-				PreprocessorDefinitions="WIN32;_FILE_OFFSET_BITS=64"
-			/>
-			<Tool
-				Name="VCManagedResourceCompilerTool"
-			/>
-			<Tool
-				Name="VCResourceCompilerTool"
-			/>
-			<Tool
-				Name="VCPreLinkEventTool"
-			/>
-			<Tool
-				Name="VCLinkerTool"
-				BaseAddress="0x1D170000"
-				TargetMachine="17"
-			/>
-			<Tool
-				Name="VCALinkTool"
-			/>
-			<Tool
-				Name="VCManifestTool"
-			/>
-			<Tool
-				Name="VCXDCMakeTool"
-			/>
-			<Tool
-				Name="VCBscMakeTool"
-			/>
-			<Tool
-				Name="VCFxCopTool"
-			/>
-			<Tool
-				Name="VCAppVerifierTool"
-			/>
-			<Tool
-				Name="VCPostBuildEventTool"
-			/>
-		</Configuration>
-	</Configurations>
-	<References>
-	</References>
-	<Files>
-		<Filter
-			Name="Source Files"
-			>
-			<File
-				RelativePath="..\Modules\bz2module.c"
-				>
-			</File>
-		</Filter>
-		<Filter
-			Name="bzip2 1.0.5 Header Files"
-			>
-			<File
-				RelativePath="$(bz2Dir)\bzlib.h"
-				>
-			</File>
-			<File
-				RelativePath="$(bz2Dir)\bzlib_private.h"
-				>
-			</File>
-		</Filter>
-		<Filter
-			Name="bzip2 1.0.5 Source Files"
-			>
-			<File
-				RelativePath="$(bz2Dir)\blocksort.c"
-				>
-			</File>
-			<File
-				RelativePath="$(bz2Dir)\bzlib.c"
-				>
-			</File>
-			<File
-				RelativePath="$(bz2Dir)\compress.c"
-				>
-			</File>
-			<File
-				RelativePath="$(bz2Dir)\crctable.c"
-				>
-			</File>
-			<File
-				RelativePath="$(bz2Dir)\decompress.c"
-				>
-			</File>
-			<File
-				RelativePath="$(bz2Dir)\huffman.c"
-				>
-			</File>
-			<File
-				RelativePath="$(bz2Dir)\randtable.c"
-				>
-			</File>
-		</Filter>
-	</Files>
-	<Globals>
-	</Globals>
-</VisualStudioProject>
->>>>>>> 21967d0b
+<?xml version="1.0" encoding="Windows-1252"?>
+<VisualStudioProject
+	ProjectType="Visual C++"
+	Version="9,00"
+	Name="bz2"
+	ProjectGUID="{73FCD2BD-F133-46B7-8EC1-144CD82A59D5}"
+	RootNamespace="bz2"
+	Keyword="Win32Proj"
+	TargetFrameworkVersion="196613"
+	>
+	<Platforms>
+		<Platform
+			Name="Win32"
+		/>
+		<Platform
+			Name="x64"
+		/>
+	</Platforms>
+	<ToolFiles>
+	</ToolFiles>
+	<Configurations>
+		<Configuration
+			Name="Debug|Win32"
+			ConfigurationType="2"
+			InheritedPropertySheets=".\pyd_d.vsprops"
+			CharacterSet="0"
+			>
+			<Tool
+				Name="VCPreBuildEventTool"
+			/>
+			<Tool
+				Name="VCCustomBuildTool"
+			/>
+			<Tool
+				Name="VCXMLDataGeneratorTool"
+			/>
+			<Tool
+				Name="VCWebServiceProxyGeneratorTool"
+			/>
+			<Tool
+				Name="VCMIDLTool"
+			/>
+			<Tool
+				Name="VCCLCompilerTool"
+				AdditionalIncludeDirectories="$(bz2Dir)"
+				PreprocessorDefinitions="WIN32;_FILE_OFFSET_BITS=64;_CRT_SECURE_NO_DEPRECATE;_CRT_NONSTDC_NO_DEPRECATE"
+			/>
+			<Tool
+				Name="VCManagedResourceCompilerTool"
+			/>
+			<Tool
+				Name="VCResourceCompilerTool"
+			/>
+			<Tool
+				Name="VCPreLinkEventTool"
+			/>
+			<Tool
+				Name="VCLinkerTool"
+				BaseAddress="0x1D170000"
+			/>
+			<Tool
+				Name="VCALinkTool"
+			/>
+			<Tool
+				Name="VCManifestTool"
+			/>
+			<Tool
+				Name="VCXDCMakeTool"
+			/>
+			<Tool
+				Name="VCBscMakeTool"
+			/>
+			<Tool
+				Name="VCFxCopTool"
+			/>
+			<Tool
+				Name="VCAppVerifierTool"
+			/>
+			<Tool
+				Name="VCPostBuildEventTool"
+			/>
+		</Configuration>
+		<Configuration
+			Name="Debug|x64"
+			ConfigurationType="2"
+			InheritedPropertySheets=".\pyd_d.vsprops;.\x64.vsprops"
+			CharacterSet="0"
+			>
+			<Tool
+				Name="VCPreBuildEventTool"
+			/>
+			<Tool
+				Name="VCCustomBuildTool"
+			/>
+			<Tool
+				Name="VCXMLDataGeneratorTool"
+			/>
+			<Tool
+				Name="VCWebServiceProxyGeneratorTool"
+			/>
+			<Tool
+				Name="VCMIDLTool"
+				TargetEnvironment="3"
+			/>
+			<Tool
+				Name="VCCLCompilerTool"
+				AdditionalIncludeDirectories="$(bz2Dir)"
+				PreprocessorDefinitions="WIN32;_FILE_OFFSET_BITS=64;_CRT_SECURE_NO_DEPRECATE;_CRT_NONSTDC_NO_DEPRECATE"
+			/>
+			<Tool
+				Name="VCManagedResourceCompilerTool"
+			/>
+			<Tool
+				Name="VCResourceCompilerTool"
+			/>
+			<Tool
+				Name="VCPreLinkEventTool"
+			/>
+			<Tool
+				Name="VCLinkerTool"
+				BaseAddress="0x1D170000"
+			/>
+			<Tool
+				Name="VCALinkTool"
+			/>
+			<Tool
+				Name="VCManifestTool"
+			/>
+			<Tool
+				Name="VCXDCMakeTool"
+			/>
+			<Tool
+				Name="VCBscMakeTool"
+			/>
+			<Tool
+				Name="VCFxCopTool"
+			/>
+			<Tool
+				Name="VCAppVerifierTool"
+			/>
+			<Tool
+				Name="VCPostBuildEventTool"
+			/>
+		</Configuration>
+		<Configuration
+			Name="Release|Win32"
+			ConfigurationType="2"
+			InheritedPropertySheets=".\pyd.vsprops"
+			CharacterSet="0"
+			WholeProgramOptimization="1"
+			>
+			<Tool
+				Name="VCPreBuildEventTool"
+			/>
+			<Tool
+				Name="VCCustomBuildTool"
+			/>
+			<Tool
+				Name="VCXMLDataGeneratorTool"
+			/>
+			<Tool
+				Name="VCWebServiceProxyGeneratorTool"
+			/>
+			<Tool
+				Name="VCMIDLTool"
+			/>
+			<Tool
+				Name="VCCLCompilerTool"
+				AdditionalIncludeDirectories="$(bz2Dir)"
+				PreprocessorDefinitions="WIN32;_FILE_OFFSET_BITS=64;_CRT_SECURE_NO_DEPRECATE;_CRT_NONSTDC_NO_DEPRECATE"
+			/>
+			<Tool
+				Name="VCManagedResourceCompilerTool"
+			/>
+			<Tool
+				Name="VCResourceCompilerTool"
+			/>
+			<Tool
+				Name="VCPreLinkEventTool"
+			/>
+			<Tool
+				Name="VCLinkerTool"
+				BaseAddress="0x1D170000"
+			/>
+			<Tool
+				Name="VCALinkTool"
+			/>
+			<Tool
+				Name="VCManifestTool"
+			/>
+			<Tool
+				Name="VCXDCMakeTool"
+			/>
+			<Tool
+				Name="VCBscMakeTool"
+			/>
+			<Tool
+				Name="VCFxCopTool"
+			/>
+			<Tool
+				Name="VCAppVerifierTool"
+			/>
+			<Tool
+				Name="VCPostBuildEventTool"
+			/>
+		</Configuration>
+		<Configuration
+			Name="Release|x64"
+			ConfigurationType="2"
+			InheritedPropertySheets=".\pyd.vsprops;.\x64.vsprops"
+			CharacterSet="0"
+			WholeProgramOptimization="1"
+			>
+			<Tool
+				Name="VCPreBuildEventTool"
+			/>
+			<Tool
+				Name="VCCustomBuildTool"
+			/>
+			<Tool
+				Name="VCXMLDataGeneratorTool"
+			/>
+			<Tool
+				Name="VCWebServiceProxyGeneratorTool"
+			/>
+			<Tool
+				Name="VCMIDLTool"
+				TargetEnvironment="3"
+			/>
+			<Tool
+				Name="VCCLCompilerTool"
+				AdditionalIncludeDirectories="$(bz2Dir)"
+				PreprocessorDefinitions="WIN32;_FILE_OFFSET_BITS=64;_CRT_SECURE_NO_DEPRECATE;_CRT_NONSTDC_NO_DEPRECATE"
+			/>
+			<Tool
+				Name="VCManagedResourceCompilerTool"
+			/>
+			<Tool
+				Name="VCResourceCompilerTool"
+			/>
+			<Tool
+				Name="VCPreLinkEventTool"
+			/>
+			<Tool
+				Name="VCLinkerTool"
+				BaseAddress="0x1D170000"
+			/>
+			<Tool
+				Name="VCALinkTool"
+			/>
+			<Tool
+				Name="VCManifestTool"
+			/>
+			<Tool
+				Name="VCXDCMakeTool"
+			/>
+			<Tool
+				Name="VCBscMakeTool"
+			/>
+			<Tool
+				Name="VCFxCopTool"
+			/>
+			<Tool
+				Name="VCAppVerifierTool"
+			/>
+			<Tool
+				Name="VCPostBuildEventTool"
+			/>
+		</Configuration>
+		<Configuration
+			Name="PGInstrument|Win32"
+			ConfigurationType="2"
+			InheritedPropertySheets=".\pyd.vsprops;.\pginstrument.vsprops"
+			CharacterSet="0"
+			WholeProgramOptimization="1"
+			>
+			<Tool
+				Name="VCPreBuildEventTool"
+			/>
+			<Tool
+				Name="VCCustomBuildTool"
+			/>
+			<Tool
+				Name="VCXMLDataGeneratorTool"
+			/>
+			<Tool
+				Name="VCWebServiceProxyGeneratorTool"
+			/>
+			<Tool
+				Name="VCMIDLTool"
+			/>
+			<Tool
+				Name="VCCLCompilerTool"
+				AdditionalIncludeDirectories="$(bz2Dir)"
+				PreprocessorDefinitions="WIN32;_FILE_OFFSET_BITS=64;_CRT_SECURE_NO_DEPRECATE;_CRT_NONSTDC_NO_DEPRECATE"
+			/>
+			<Tool
+				Name="VCManagedResourceCompilerTool"
+			/>
+			<Tool
+				Name="VCResourceCompilerTool"
+			/>
+			<Tool
+				Name="VCPreLinkEventTool"
+			/>
+			<Tool
+				Name="VCLinkerTool"
+				BaseAddress="0x1D170000"
+			/>
+			<Tool
+				Name="VCALinkTool"
+			/>
+			<Tool
+				Name="VCManifestTool"
+			/>
+			<Tool
+				Name="VCXDCMakeTool"
+			/>
+			<Tool
+				Name="VCBscMakeTool"
+			/>
+			<Tool
+				Name="VCFxCopTool"
+			/>
+			<Tool
+				Name="VCAppVerifierTool"
+			/>
+			<Tool
+				Name="VCPostBuildEventTool"
+			/>
+		</Configuration>
+		<Configuration
+			Name="PGInstrument|x64"
+			ConfigurationType="2"
+			InheritedPropertySheets=".\pyd.vsprops;.\x64.vsprops;.\pginstrument.vsprops"
+			CharacterSet="0"
+			WholeProgramOptimization="1"
+			>
+			<Tool
+				Name="VCPreBuildEventTool"
+			/>
+			<Tool
+				Name="VCCustomBuildTool"
+			/>
+			<Tool
+				Name="VCXMLDataGeneratorTool"
+			/>
+			<Tool
+				Name="VCWebServiceProxyGeneratorTool"
+			/>
+			<Tool
+				Name="VCMIDLTool"
+				TargetEnvironment="3"
+			/>
+			<Tool
+				Name="VCCLCompilerTool"
+				AdditionalIncludeDirectories="$(bz2Dir)"
+				PreprocessorDefinitions="WIN32;_FILE_OFFSET_BITS=64;_CRT_SECURE_NO_DEPRECATE;_CRT_NONSTDC_NO_DEPRECATE"
+			/>
+			<Tool
+				Name="VCManagedResourceCompilerTool"
+			/>
+			<Tool
+				Name="VCResourceCompilerTool"
+			/>
+			<Tool
+				Name="VCPreLinkEventTool"
+			/>
+			<Tool
+				Name="VCLinkerTool"
+				BaseAddress="0x1D170000"
+				TargetMachine="17"
+			/>
+			<Tool
+				Name="VCALinkTool"
+			/>
+			<Tool
+				Name="VCManifestTool"
+			/>
+			<Tool
+				Name="VCXDCMakeTool"
+			/>
+			<Tool
+				Name="VCBscMakeTool"
+			/>
+			<Tool
+				Name="VCFxCopTool"
+			/>
+			<Tool
+				Name="VCAppVerifierTool"
+			/>
+			<Tool
+				Name="VCPostBuildEventTool"
+			/>
+		</Configuration>
+		<Configuration
+			Name="PGUpdate|Win32"
+			ConfigurationType="2"
+			InheritedPropertySheets=".\pyd.vsprops;.\pgupdate.vsprops"
+			CharacterSet="0"
+			WholeProgramOptimization="1"
+			>
+			<Tool
+				Name="VCPreBuildEventTool"
+			/>
+			<Tool
+				Name="VCCustomBuildTool"
+			/>
+			<Tool
+				Name="VCXMLDataGeneratorTool"
+			/>
+			<Tool
+				Name="VCWebServiceProxyGeneratorTool"
+			/>
+			<Tool
+				Name="VCMIDLTool"
+			/>
+			<Tool
+				Name="VCCLCompilerTool"
+				AdditionalIncludeDirectories="$(bz2Dir)"
+				PreprocessorDefinitions="WIN32;_FILE_OFFSET_BITS=64;_CRT_SECURE_NO_DEPRECATE;_CRT_NONSTDC_NO_DEPRECATE"
+			/>
+			<Tool
+				Name="VCManagedResourceCompilerTool"
+			/>
+			<Tool
+				Name="VCResourceCompilerTool"
+			/>
+			<Tool
+				Name="VCPreLinkEventTool"
+			/>
+			<Tool
+				Name="VCLinkerTool"
+				BaseAddress="0x1D170000"
+			/>
+			<Tool
+				Name="VCALinkTool"
+			/>
+			<Tool
+				Name="VCManifestTool"
+			/>
+			<Tool
+				Name="VCXDCMakeTool"
+			/>
+			<Tool
+				Name="VCBscMakeTool"
+			/>
+			<Tool
+				Name="VCFxCopTool"
+			/>
+			<Tool
+				Name="VCAppVerifierTool"
+			/>
+			<Tool
+				Name="VCPostBuildEventTool"
+			/>
+		</Configuration>
+		<Configuration
+			Name="PGUpdate|x64"
+			ConfigurationType="2"
+			InheritedPropertySheets=".\pyd.vsprops;.\x64.vsprops;.\pgupdate.vsprops"
+			CharacterSet="0"
+			WholeProgramOptimization="1"
+			>
+			<Tool
+				Name="VCPreBuildEventTool"
+			/>
+			<Tool
+				Name="VCCustomBuildTool"
+			/>
+			<Tool
+				Name="VCXMLDataGeneratorTool"
+			/>
+			<Tool
+				Name="VCWebServiceProxyGeneratorTool"
+			/>
+			<Tool
+				Name="VCMIDLTool"
+				TargetEnvironment="3"
+			/>
+			<Tool
+				Name="VCCLCompilerTool"
+				AdditionalIncludeDirectories="$(bz2Dir)"
+				PreprocessorDefinitions="WIN32;_FILE_OFFSET_BITS=64;_CRT_SECURE_NO_DEPRECATE;_CRT_NONSTDC_NO_DEPRECATE"
+			/>
+			<Tool
+				Name="VCManagedResourceCompilerTool"
+			/>
+			<Tool
+				Name="VCResourceCompilerTool"
+			/>
+			<Tool
+				Name="VCPreLinkEventTool"
+			/>
+			<Tool
+				Name="VCLinkerTool"
+				BaseAddress="0x1D170000"
+				TargetMachine="17"
+			/>
+			<Tool
+				Name="VCALinkTool"
+			/>
+			<Tool
+				Name="VCManifestTool"
+			/>
+			<Tool
+				Name="VCXDCMakeTool"
+			/>
+			<Tool
+				Name="VCBscMakeTool"
+			/>
+			<Tool
+				Name="VCFxCopTool"
+			/>
+			<Tool
+				Name="VCAppVerifierTool"
+			/>
+			<Tool
+				Name="VCPostBuildEventTool"
+			/>
+		</Configuration>
+	</Configurations>
+	<References>
+	</References>
+	<Files>
+		<Filter
+			Name="Source Files"
+			>
+			<File
+				RelativePath="..\Modules\bz2module.c"
+				>
+			</File>
+		</Filter>
+		<Filter
+			Name="bzip2 1.0.5 Header Files"
+			>
+			<File
+				RelativePath="$(bz2Dir)\bzlib.h"
+				>
+			</File>
+			<File
+				RelativePath="$(bz2Dir)\bzlib_private.h"
+				>
+			</File>
+		</Filter>
+		<Filter
+			Name="bzip2 1.0.5 Source Files"
+			>
+			<File
+				RelativePath="$(bz2Dir)\blocksort.c"
+				>
+			</File>
+			<File
+				RelativePath="$(bz2Dir)\bzlib.c"
+				>
+			</File>
+			<File
+				RelativePath="$(bz2Dir)\compress.c"
+				>
+			</File>
+			<File
+				RelativePath="$(bz2Dir)\crctable.c"
+				>
+			</File>
+			<File
+				RelativePath="$(bz2Dir)\decompress.c"
+				>
+			</File>
+			<File
+				RelativePath="$(bz2Dir)\huffman.c"
+				>
+			</File>
+			<File
+				RelativePath="$(bz2Dir)\randtable.c"
+				>
+			</File>
+		</Filter>
+	</Files>
+	<Globals>
+	</Globals>
+</VisualStudioProject>